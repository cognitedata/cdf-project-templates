--- conflicted
+++ resolved
@@ -15,13 +15,10 @@
 - `Fixed` for any bug fixes.
 - `Security` in case of vulnerabilities.
 
-<<<<<<< HEAD
-=======
 ## [0.1.0b3] - 2024-01-02
 
 No changes to templates.
 
->>>>>>> b35e77b6
 ## [0.1.0b2] - 2023-12-17
 
 ### Fixed
