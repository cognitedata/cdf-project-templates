{
    // Use IntelliSense to learn about possible attributes.
    // Hover to view descriptions of existing attributes.
    // For more information, visit: https://go.microsoft.com/fwlink/?linkid=830387
    "version": "0.2.0",
    "configurations": [
        {
            "name": "Python: build.py",
            "type": "python",
            "request": "launch",
            "program": "./build.py",
            "args": [
                "--clean",
                "--env=local",
                "build"
            ],
            "console": "integratedTerminal",
            "justMyCode": false
        },
        {
            "name": "Python: deploy.py",
            "preLaunchTask": "build",
            "type": "python",
            "request": "launch",
            "program": "./deploy.py",
            "args": [
                //"--dry-run",
                "--drop",
<<<<<<< HEAD
=======
                "--drop-data",
                "--env=dev",
>>>>>>> 5e2738d0
                "--include=data_models"
            ],
            "console": "integratedTerminal",
            "justMyCode": false
        }
    ]
}<|MERGE_RESOLUTION|>--- conflicted
+++ resolved
@@ -26,11 +26,7 @@
             "args": [
                 //"--dry-run",
                 "--drop",
-<<<<<<< HEAD
-=======
-                "--drop-data",
                 "--env=dev",
->>>>>>> 5e2738d0
                 "--include=data_models"
             ],
             "console": "integratedTerminal",
