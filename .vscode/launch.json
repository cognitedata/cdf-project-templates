{
    // Use IntelliSense to learn about possible attributes.
    // Hover to view descriptions of existing attributes.
    // For more information, visit: https://go.microsoft.com/fwlink/?linkid=830387
    "version": "0.2.0",
    "configurations": [
        {
            "name": "Python: build.py",
            "type": "python",
            "request": "launch",
            "program": "./build.py",
            "args": [
                "--clean",
                "build"
            ],
            "console": "integratedTerminal",
            "justMyCode": false
        },
        {
            "name": "Python: deploy.py",
            "preLaunchTask": "build",
            "type": "python",
            "request": "launch",
            "program": "./deploy.py",
            "args": [
                //"--dry-run",
                "--drop",
<<<<<<< HEAD
=======
                "--drop-data",
>>>>>>> eed4b1cb
                "--include=data_models"
            ],
            "console": "integratedTerminal",
            "justMyCode": false
        }
    ]
}<|MERGE_RESOLUTION|>--- conflicted
+++ resolved
@@ -25,10 +25,6 @@
             "args": [
                 //"--dry-run",
                 "--drop",
-<<<<<<< HEAD
-=======
-                "--drop-data",
->>>>>>> eed4b1cb
                 "--include=data_models"
             ],
             "console": "integratedTerminal",
