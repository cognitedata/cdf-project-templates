--- conflicted
+++ resolved
@@ -112,22 +112,8 @@
             "program": "./cdf-tk-dev.py",
             "args": [
                 "init",
-                //"--dry-run",
-                //"--env=local",
-                //"--include=transformations"
-<<<<<<< HEAD
-<<<<<<< HEAD
-=======
                 //"--init-dir=foo"
-                //"--arrow"
                 //"--help"
->>>>>>> 22b200af44ee3d4ccfea36df1976c1e8432ca450
-=======
-                //"--init-dir=foo",
-                //"--help",
-                //"--package=quickstart"
-                //"--package=empty",
->>>>>>> 5925af2c
             ],
             "console": "integratedTerminal",
             "justMyCode": false
