--- conflicted
+++ resolved
@@ -99,7 +99,6 @@
         - WRITE
       scope:
         all: {}
-<<<<<<< HEAD
   - annotationsAcl:
       actions:
         - WRITE
@@ -112,9 +111,7 @@
       scope:
         all: {}
   - labelsAcl:
-=======
   - workflowOrchestrationAcl:
->>>>>>> 13aba0ef
       actions:
         - READ
         - WRITE
