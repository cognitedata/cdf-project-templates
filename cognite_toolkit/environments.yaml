--- conflicted
+++ resolved
@@ -47,14 +47,10 @@
   project: <customer-prod>
   type: prod
   deploy:
-<<<<<<< HEAD
     - cdf_infield
 
 
 # DO NOT EDIT THE LINES BELOW!
 # This part is used by cdf-toolkit to keep track of the version and help you upgrade.
 __system:
-  cdf_toolkit_version: 0.1.0a3
-=======
-    - cdf_infield
->>>>>>> f296ab8e
+  cdf_toolkit_version: 0.1.0a3