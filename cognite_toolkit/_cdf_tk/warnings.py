from __future__ import annotations

import dataclasses
import itertools
from abc import ABC, abstractmethod
from collections import UserList
from collections.abc import Collection
from dataclasses import dataclass
from enum import Enum
from functools import total_ordering
from typing import Any, ClassVar, Generic, TypeVar, Union
<<<<<<< HEAD

RICH_WARNING_FORMAT = "    [bold yellow]WARNING:[/] "
RICH_WARNING_DETAIL_FORMAT = f"{'    ' * 2}"
=======
>>>>>>> e1bba80d


class SeverityLevel(Enum):
    HIGH = "HIGH"
    MEDIUM = "MEDIUM"
    LOW = "LOW"


class SeverityFormat:
    @staticmethod
    def get_rich_severity_format(severity: SeverityLevel, *messages: str) -> str:
        if severity == SeverityLevel.HIGH:
            return f"[bold red]WARNING:[/][{severity.value}] {" ".join(messages)}"
        elif severity == SeverityLevel.MEDIUM:
            return f"[bold yellow]WARNING:[/][{severity.value}] {" ".join(messages)}"
        elif severity == SeverityLevel.LOW:
            return f"[bold green]WARNING:[/][{severity.value}] {" ".join(messages)}"
        else:
            return "[bold]WARNING {" ".join(messages)}[/]"

    @staticmethod
    def get_rich_detail_format(message: str) -> str:
        return f"{'    ' * 2}{message}"


@total_ordering
@dataclass(frozen=True)
class ToolkitWarning(ABC):
    def group_key(self) -> tuple[Any, ...]:
        """This is used to group warnings together when printing them out."""
        return (type(self).__name__,)

    def group_header(self) -> str:
        """This can be overridden to provide a custom header for a group of warnings."""
        return f"    {type(self).__name__}:"

    def as_tuple(self) -> tuple[Any, ...]:
        return type(self).__name__, *dataclasses.astuple(self)

    def __lt__(self, other: ToolkitWarning) -> bool:
        if not isinstance(other, ToolkitWarning):
            return NotImplemented
        return self.as_tuple() < other.as_tuple()

    def __eq__(self, other: object) -> bool:
        if not isinstance(other, ToolkitWarning):
            return NotImplemented
        return self.as_tuple() == other.as_tuple()

    @abstractmethod
    def get_message(self) -> str:
        raise NotImplementedError()


T_Warning = TypeVar("T_Warning", bound=ToolkitWarning)


class WarningList(UserList, Generic[T_Warning]):
    def __init__(self, collection: Collection[T_Warning] | None = None) -> None:
        super().__init__(collection or [])

    def __str__(self) -> str:
        output = [""]
        for group_key, group in itertools.groupby(sorted(self), key=lambda w: w.group_key()):
            group_list = list(group)
            header = group_list[0].group_header()
            if header:
                output.append(header)
            for warning in group_list:
                output.append(f"{'    ' * 2} * {warning!s}")
        return "\n".join(output)


@dataclass(frozen=True)
class GeneralWarning(ToolkitWarning, ABC):
<<<<<<< HEAD
    severity: ClassVar[SeverityLevel]
    message: ClassVar[str | None] = None
=======
    severity: SeverityLevel | None = None
    message: str | None = None
    details: Union[None, str, list[str]] = None  # Allow None, str, list[str]

    def __str__(self) -> str:
        output = [f"{RICH_WARNING_FORMAT}{self.severity}{type(self).__name__}: {self.message}"]

        if self.details:
            if isinstance(self.details, str):
                output.append(f"{'    ' * 2}{self.details}")
            else:
                for detail in self.details:
                    output.append(f"{'    ' * 2}{detail}")
        return "\n".join(output)
>>>>>>> e1bba80d


@dataclass(frozen=True)
class ToolkitDependenciesIncludedWarning(GeneralWarning):
    severity: ClassVar[SeverityLevel] = SeverityLevel.LOW
<<<<<<< HEAD
    message: ClassVar[str] = "Some resources were added due to dependencies."
    dependencies: Union[None, str, list[str]]
=======
    message: str = "Some resources were added due to dependencies."
    details: Union[None, str, list[str]] = None  # Allow None, str, list[str]
>>>>>>> e1bba80d

    def get_message(self) -> str:
        output = [SeverityFormat.get_rich_severity_format(self.severity, self.message)]

        if self.dependencies:
            if isinstance(self.dependencies, str):
                output.append(SeverityFormat.get_rich_detail_format(self.dependencies))
            else:
                for dependency in self.dependencies:
                    output.append(SeverityFormat.get_rich_detail_format(dependency))
        return "\n".join(output)


@dataclass(frozen=True)
<<<<<<< HEAD
class ToolkitNotSupportedWarning(GeneralWarning):
    severity: ClassVar[SeverityLevel] = SeverityLevel.LOW
    message: ClassVar[str] = "This feature is not supported"
    feature: str
=======
class ToolkitCleanDatasetNotSupportedWarning(GeneralWarning):
    severity: ClassVar[SeverityLevel] = SeverityLevel.LOW
    message: str = "Dataset cleaning is not supported, skipping..."
>>>>>>> e1bba80d

    def get_message(self) -> str:
        return SeverityFormat.get_rich_severity_format(self.severity, self.message, self.feature)<|MERGE_RESOLUTION|>--- conflicted
+++ resolved
@@ -9,12 +9,10 @@
 from enum import Enum
 from functools import total_ordering
 from typing import Any, ClassVar, Generic, TypeVar, Union
-<<<<<<< HEAD
 
 RICH_WARNING_FORMAT = "    [bold yellow]WARNING:[/] "
 RICH_WARNING_DETAIL_FORMAT = f"{'    ' * 2}"
-=======
->>>>>>> e1bba80d
+from typing import Any, ClassVar, Generic, TypeVar, Union
 
 
 class SeverityLevel(Enum):
@@ -90,37 +88,15 @@
 
 @dataclass(frozen=True)
 class GeneralWarning(ToolkitWarning, ABC):
-<<<<<<< HEAD
     severity: ClassVar[SeverityLevel]
     message: ClassVar[str | None] = None
-=======
-    severity: SeverityLevel | None = None
-    message: str | None = None
-    details: Union[None, str, list[str]] = None  # Allow None, str, list[str]
-
-    def __str__(self) -> str:
-        output = [f"{RICH_WARNING_FORMAT}{self.severity}{type(self).__name__}: {self.message}"]
-
-        if self.details:
-            if isinstance(self.details, str):
-                output.append(f"{'    ' * 2}{self.details}")
-            else:
-                for detail in self.details:
-                    output.append(f"{'    ' * 2}{detail}")
-        return "\n".join(output)
->>>>>>> e1bba80d
 
 
 @dataclass(frozen=True)
 class ToolkitDependenciesIncludedWarning(GeneralWarning):
     severity: ClassVar[SeverityLevel] = SeverityLevel.LOW
-<<<<<<< HEAD
     message: ClassVar[str] = "Some resources were added due to dependencies."
     dependencies: Union[None, str, list[str]]
-=======
-    message: str = "Some resources were added due to dependencies."
-    details: Union[None, str, list[str]] = None  # Allow None, str, list[str]
->>>>>>> e1bba80d
 
     def get_message(self) -> str:
         output = [SeverityFormat.get_rich_severity_format(self.severity, self.message)]
@@ -135,16 +111,10 @@
 
 
 @dataclass(frozen=True)
-<<<<<<< HEAD
 class ToolkitNotSupportedWarning(GeneralWarning):
     severity: ClassVar[SeverityLevel] = SeverityLevel.LOW
     message: ClassVar[str] = "This feature is not supported"
     feature: str
-=======
-class ToolkitCleanDatasetNotSupportedWarning(GeneralWarning):
-    severity: ClassVar[SeverityLevel] = SeverityLevel.LOW
-    message: str = "Dataset cleaning is not supported, skipping..."
->>>>>>> e1bba80d
 
     def get_message(self) -> str:
         return SeverityFormat.get_rich_severity_format(self.severity, self.message, self.feature)