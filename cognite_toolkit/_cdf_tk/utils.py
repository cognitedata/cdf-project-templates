# Copyright 2023 Cognite AS
#
# Licensed under the Apache License, Version 2.0 (the "License");
# you may not use this file except in compliance with the License.
# You may obtain a copy of the License at
#
#      https://www.apache.org/licenses/LICENSE-2.0
#
# Unless required by applicable law or agreed to in writing, software
# distributed under the License is distributed on an "AS IS" BASIS,
# WITHOUT WARRANTIES OR CONDITIONS OF ANY KIND, either express or implied.
# See the License for the specific language governing permissions and
# limitations under the License.
from __future__ import annotations

import abc
import collections
import hashlib
import inspect
import itertools
import json
import logging
import os
import re
import sys
import types
import typing
from abc import abstractmethod
from collections import UserDict, UserList, defaultdict
from collections.abc import Collection, ItemsView, KeysView, Sequence, ValuesView
from dataclasses import dataclass, field
from functools import total_ordering
from pathlib import Path
from typing import Any, ClassVar, Generic, Literal, TypeVar, get_origin, overload

import typer
import yaml
from cognite.client import ClientConfig, CogniteClient
from cognite.client.config import global_config
from cognite.client.credentials import OAuthClientCredentials, Token
from cognite.client.data_classes import CreatedSession
from cognite.client.data_classes._base import CogniteObject
from cognite.client.data_classes.capabilities import Capability
from cognite.client.data_classes.data_modeling import View, ViewId
from cognite.client.exceptions import CogniteAPIError, CogniteAuthError
from cognite.client.testing import CogniteClientMock
from cognite.client.utils._text import to_camel_case, to_snake_case
from rich import print

from cognite_toolkit._cdf_tk._get_type_hints import _TypeHints
from cognite_toolkit._version import __version__

logger = logging.getLogger(__name__)


class CDFToolConfig:
    """Configurations for how to store data in CDF

    Properties:
        client: active CogniteClient
    Functions:
        verify_client: verify that the client has correct credentials and specified access capabilities
        verify_dataset: verify that the data set exists and that the client has access to it

    """

    def __init__(self, token: str | None = None, cluster: str | None = None, project: str | None = None) -> None:
        self._data_set_id: int = 0
        self._data_set: str | None = None
        self._failed = False
        self._environ: dict[str, str | None] = {}
        self._data_set_id_by_external_id: dict[str, int] = {}
        self._existing_spaces: set[str] = set()
        self.oauth_credentials = OAuthClientCredentials(
            token_url="",
            client_id="",
            client_secret="",
            scopes=[],
        )
        # ClientName is used for logging usage of the CDF-Toolkit.
        client_name = f"CDF-Toolkit:{__version__}"

        # CDF_CLUSTER and CDF_PROJECT are minimum requirements and can be overridden
        # when instansiating the class.
        if cluster is not None and len(cluster) > 0:
            self._cluster = cluster
            self._environ["CDF_CLUSTER"] = cluster
        if project is not None and len(project) > 0:
            self._project = project
            self._environ["CDF_PROJECT"] = project
        if token is not None:
            self._environ["CDF_TOKEN"] = token
        if (
            self.environ("CDF_URL", default=None, fail=False) is None
            and self.environ("CDF_CLUSTER", default=None, fail=False) is None
        ):
            # If CDF_URL and CDF_CLUSTER are not set, we may be in a Jupyter notebook in Fusion,
            # and credentials are preset to logged in user (no env vars are set!).
            try:
                self._client = CogniteClient()
            except Exception:
                print(
                    "[bold yellow]WARNING[/] Not able to successfully configure a Cognite client. Requirements: CDF_CLUSTER and CDF_PROJECT environment variables or CDF_TOKEN to a valid OAuth2 token."
                )
            return

        # CDF_CLUSTER and CDF_PROJECT are minimum requirements to know where to connect.
        # Above they were forced default to None and fail was False, here we
        # will fail with an exception if they are not set.
        self._cluster = self.environ("CDF_CLUSTER")
        self._project = self.environ("CDF_PROJECT")
        # CDF_URL is optional, but if set, we use that instead of the default URL using cluster.
        self._cdf_url = self.environ("CDF_URL", f"https://{self._cluster}.cognitedata.com")
        # If CDF_TOKEN is set, we want to use that token instead of client credentials.
        if self.environ("CDF_TOKEN", default=None, fail=False) is not None or token is not None:
            self._client = CogniteClient(
                ClientConfig(
                    client_name=client_name,
                    base_url=self._cdf_url,
                    project=self._project,
                    credentials=Token(token or self.environ("CDF_TOKEN")),
                )
            )
        else:
            # We are now doing OAuth2 client credentials flow, so we need to set the
            # required variables.
            # We can infer scopes and audience from the cluster value.
            # However, the URL to use to retrieve the token, as well as
            # the client id and secret, must be set as environment variables.
            self._scopes: list[str] = [
                self.environ(
                    "IDP_SCOPES",
                    f"https://{self._cluster}.cognitedata.com/.default",
                )
            ]
            self._audience = self.environ("IDP_AUDIENCE", f"https://{self._cluster}.cognitedata.com")
            self.oauth_credentials = OAuthClientCredentials(
                token_url=self.environ("IDP_TOKEN_URL"),
                client_id=self.environ("IDP_CLIENT_ID"),
                # client secret should not be stored in-code, so we load it from an environment variable
                client_secret=self.environ("IDP_CLIENT_SECRET"),
                scopes=self._scopes,
                audience=self._audience,
            )
            global_config.disable_pypi_version_check = True
            self._client = CogniteClient(
                ClientConfig(
                    client_name=client_name,
                    base_url=self._cdf_url,
                    project=self._project,
                    credentials=self.oauth_credentials,
                )
            )

    @classmethod
    def from_context(cls, ctx: typer.Context) -> CDFToolConfig:
        if ctx.obj.mockToolGlobals is not None:
            return ctx.obj.mockToolGlobals
        else:
            return CDFToolConfig(cluster=ctx.obj.cluster, project=ctx.obj.project)

    def environment_variables(self) -> dict[str, str | None]:
        return {**self._environ.copy(), **os.environ}

    def as_string(self) -> str:
        environment = self._environ.copy()
        if "IDP_CLIENT_SECRET" in environment:
            environment["IDP_CLIENT_SECRET"] = "***"
        if "TRANSFORMATIONS_CLIENT_SECRET" in environment:
            environment["TRANSFORMATIONS_CLIENT_SECRET"] = "***"
        envs = ""
        for e in environment:
            envs += f"  {e}={environment[e]}\n"
        return f"Cluster {self._cluster} with project {self._project} and config:\n{envs}"

    def __str__(self) -> str:
        environment = self._environ.copy()
        if "IDP_CLIENT_SECRET" in environment:
            environment["IDP_CLIENT_SECRET"] = "***"
        if "TRANSFORMATIONS_CLIENT_SECRET" in environment:
            environment["TRANSFORMATIONS_CLIENT_SECRET"] = "***"
        return f"Cluster {self._cluster} with project {self._project} and config:\n" + json.dumps(
            environment, indent=2, sort_keys=True
        )

    @property
    # Flag set if something that should have worked failed if a data set is
    # loaded and/or deleted.
    def failed(self) -> bool:
        return self._failed

    @failed.setter
    def failed(self, value: bool) -> None:
        self._failed = value

    @property
    def client(self) -> CogniteClient:
        return self._client

    @property
    def project(self) -> str:
        return self._project

    @property
    def data_set_id(self) -> int | None:
        return self._data_set_id if self._data_set_id > 0 else None

    # Use this to ignore the data set when verifying the client's access capabilities
    def clear_dataset(self) -> None:
        self._data_set_id = 0
        self._data_set = None

    @overload
    def environ(self, attr: str, default: str | None = None, fail: Literal[True] = True) -> str: ...

    @overload
    def environ(self, attr: str, default: str | None = None, fail: Literal[False] = False) -> str | None: ...

    def environ(self, attr: str, default: str | None = None, fail: bool = True) -> str | None:
        """Helper function to load variables from the environment.

        Use python-dotenv to load environment variables from an .env file before
        using this function.

        If the environment variable has spaces, it will be split into a list of strings.

        Args:
            attr: name of environment variable
            default: default value if environment variable is not set
            fail: if True, raise ValueError if environment variable is not set

        Yields:
            Value of the environment variable
            Raises ValueError if environment variable is not set and fail=True
        """
        if value := self._environ.get(attr):
            return value
        # If the var was none, we want to re-evaluate from environment.
        var: str | None = os.environ.get(attr)
        if var is None and default is None and fail:
            raise ValueError(f"{attr} property is not available as an environment variable and no default set.")
        elif var is None and default is None:
            # Todo: Should this be handled differently?
            var = None
        elif var is None:
            var = default

        self._environ[attr] = var
        return var

    @property
    def data_set(self) -> str | None:
        return self._data_set

    @data_set.setter
    def data_set(self, value: str) -> None:
        if value is None:
            raise ValueError("Please provide an externalId of a dataset.")
        self._data_set = value
        # Since we now have a new configuration, check the dataset and set the id
        self._data_set_id = self.verify_dataset(data_set_external_id=value)

    def verify_client(
        self,
        capabilities: dict[str, list[str]] | None = None,
        data_set_id: int = 0,
        space_id: str | None = None,
    ) -> CogniteClient:
        """Verify that the client has correct credentials and required access rights

        Supply requirement CDF ACLs to verify if you have correct access
        capabilities = {
            "filesAcl": ["READ", "WRITE"],
            "datasetsAcl": ["READ", "WRITE"]
        }
        The data_set_id will be used when verifying that the client has access to the dataset.
        This approach can be reused for any usage of the Cognite Python SDK.

        Args:
            capabilities (dict[list], optional): access capabilities to verify
            data_set_id (int): id of dataset that access should be granted to
            space_id (str): id of space that access should be granted to

        Yields:
            CogniteClient: Verified client with access rights
            Re-raises underlying SDK exception
        """
        capabilities = capabilities or {}
        try:
            # Using the token/inspect endpoint to check if the client has access to the project.
            # The response also includes access rights, which can be used to check if the client has the
            # correct access for what you want to do.
            resp = self.client.iam.token.inspect()
            if resp is None or len(resp.capabilities.data) == 0:
                raise CogniteAuthError("Don't have any access rights. Check credentials.")
        except Exception as e:
            raise e
        scope: dict[str, dict[str, Any]] = {}
        if data_set_id > 0:
            scope["dataSetScope"] = {"ids": [data_set_id]}
        if space_id is not None:
            scope["spaceScope"] = {"ids": [space_id]}
        if space_id is None and data_set_id == 0:
            scope["all"] = {}
        try:
            caps = [
                Capability.load(
                    {
                        cap: {
                            "actions": actions,
                            "scope": scope,
                        },
                    }
                )
                for cap, actions in capabilities.items()
            ]
        except Exception:
            raise ValueError(f"Failed to load capabilities from {capabilities}. Wrong syntax?")
        comp = self.client.iam.compare_capabilities(resp.capabilities, caps)
        if len(comp) > 0:
            print(f"Missing necessary CDF access capabilities: {comp}")
            raise CogniteAuthError("Don't have correct access rights.")
        return self._client

    def verify_capabilities(self, capability: Capability | Sequence[Capability]) -> CogniteClient:
        missing_capabilities = self._client.iam.verify_capabilities(capability)
        if len(missing_capabilities) > 0:
            raise CogniteAuthError(f"Missing capabilities: {missing_capabilities}")
        return self._client

    def verify_dataset(self, data_set_external_id: str, skip_validation: bool = False) -> int:
        """Verify that the configured data set exists and is accessible

        Args:
            data_set_external_id (str): External_id of the data set to verify
            skip_validation (bool): Skip validation of the data set. If this is set, the function will
                not check for access rights to the data set and return -1 if the dataset does not exist
                or you don't have access rights to it. Defaults to False.
        Returns:
            data_set_id (int)
            Re-raises underlying SDK exception
        """
        if data_set_external_id in self._data_set_id_by_external_id:
            return self._data_set_id_by_external_id[data_set_external_id]

        if not skip_validation:
            self.verify_client(capabilities={"datasetsAcl": ["READ"]})
        try:
            data_set = self.client.data_sets.retrieve(external_id=data_set_external_id)
        except CogniteAPIError as e:
            if skip_validation:
                return -1
            raise CogniteAuthError("Don't have correct access rights. Need READ and WRITE on datasetsAcl.") from e
        except Exception as e:
            if skip_validation:
                return -1
            raise e
        if data_set is not None and data_set.id is not None:
            self._data_set_id_by_external_id[data_set_external_id] = data_set.id
            return data_set.id
        if skip_validation:
            return -1
        raise ValueError(
            f"Data set {data_set_external_id} does not exist, you need to create it first. Do this by adding a config file to the data_sets folder."
        )

    def verify_extraction_pipeline(self, external_id: str, skip_validation: bool = False) -> int:
        """Verify that the configured extraction pipeline exists and is accessible

        Args:
            external_id (str): External id of the extraction pipeline to verify
            skip_validation (bool): Skip validation of the extraction pipeline. If this is set, the function will
                not check for access rights to the extraction pipeline and return -1 if the extraction pipeline does not exist
                or you don't have access rights to it. Defaults to False.
        Yields:
            extraction pipeline id (int)
            Re-raises underlying SDK exception
        """
        if not skip_validation:
            self.verify_client(capabilities={"extractionPipelinesAcl": ["READ"]})
        try:
            pipeline = self.client.extraction_pipelines.retrieve(external_id=external_id)
        except CogniteAPIError as e:
            if skip_validation:
                return -1
            raise CogniteAuthError("Don't have correct access rights. Need READ on extractionPipelinesAcl.") from e
        except Exception as e:
            if skip_validation:
                return -1
            raise e

        if pipeline is not None and pipeline.id is not None:
            return pipeline.id

        if not skip_validation:
            print(
                f"  [bold yellow]WARNING[/] Extraction pipeline {external_id} does not exist. It may have been deleted, or not been part of the module."
            )
        return -1

    def verify_spaces(self, space: str | list[str]) -> list[str]:
        """Verify that the configured space exists and is accessible

        Args:
            space (str): External id of the space to verify

        Yields:
            spaces (str)
            Re-raises underlying SDK exception
        """
        if isinstance(space, str):
            spaces = [space]
        else:
            spaces = space

        if all([s in self._existing_spaces for s in spaces]):
            return spaces

        self.verify_client(capabilities={"dataModelsAcl": ["READ"]})
        try:
            existing = self.client.data_modeling.spaces.retrieve(spaces)
        except CogniteAPIError as e:
            raise CogniteAuthError("Don't have correct access rights. Need READ on dataModelsAcl.") from e

        if missing := (set(spaces) - set(existing.as_ids())):
            raise ValueError(
                f"Space {missing} does not exist, you need to create it first. Do this by adding a config file to the data model folder."
            )
        self._existing_spaces.update([space.space for space in existing])
        return [space.space for space in existing]


@overload
def load_yaml_inject_variables(
    filepath: Path, variables: dict[str, str | None], required_return_type: Literal["list"]
) -> list[dict[str, Any]]: ...


@overload
def load_yaml_inject_variables(
    filepath: Path, variables: dict[str, str | None], required_return_type: Literal["dict"]
) -> dict[str, Any]: ...


@overload
def load_yaml_inject_variables(
    filepath: Path, variables: dict[str, str | None], required_return_type: Literal["any"] = "any"
) -> dict[str, Any] | list[dict[str, Any]]: ...


def load_yaml_inject_variables(
    filepath: Path, variables: dict[str, str | None], required_return_type: Literal["any", "list", "dict"] = "any"
) -> dict[str, Any] | list[dict[str, Any]]:
    content = filepath.read_text()
    for key, value in variables.items():
        if value is None:
            continue
        content = content.replace("${%s}" % key, value)
    result = yaml.safe_load(content)
    if required_return_type == "any":
        return result
    elif required_return_type == "list":
        if isinstance(result, list):
            return result
        raise ValueError(f"Expected a list, but got {type(result)}")
    elif required_return_type == "dict":
        if isinstance(result, dict):
            return result
        raise ValueError(f"Expected a dict, but got {type(result)}")
    else:
        raise ValueError(f"Unknown required_return_type {required_return_type}")


@overload
def read_yaml_file(filepath: Path, expected_output: Literal["dict"] = "dict") -> dict[str, Any]: ...


@overload
def read_yaml_file(filepath: Path, expected_output: Literal["list"]) -> list[dict[str, Any]]: ...


def read_yaml_file(
    filepath: Path, expected_output: Literal["list", "dict"] = "dict"
) -> dict[str, Any] | list[dict[str, Any]]:
    """Read a YAML file and return a dictionary

    filepath: path to the YAML file
    """
    try:
        config_data = yaml.safe_load(filepath.read_text())
    except yaml.YAMLError as e:
        print(f"  [bold red]ERROR:[/] reading {filepath}: {e}")
        return {}
    if expected_output == "list" and isinstance(config_data, dict):
        print(f"  [bold red]ERROR:[/] {filepath} is not a list")
        exit(1)
    elif expected_output == "dict" and isinstance(config_data, list):
        print(f"  [bold red]ERROR:[/] {filepath} is not a dict")
        exit(1)
    return config_data


@dataclass(frozen=True)
class LoadWarning:
    _type: ClassVar[str]
    filepath: Path
    id_value: str
    id_name: str


@total_ordering
@dataclass(frozen=True)
class SnakeCaseWarning(LoadWarning):
    actual: str
    expected: str

    def __lt__(self, other: object) -> bool:
        if not isinstance(other, SnakeCaseWarning):
            return NotImplemented
        return (self.filepath, self.id_value, self.expected, self.actual) < (
            other.filepath,
            other.id_value,
            other.expected,
            other.actual,
        )

    def __eq__(self, other: object) -> bool:
        if not isinstance(other, SnakeCaseWarning):
            return NotImplemented
        return (self.filepath, self.id_value, self.expected, self.actual) == (
            other.filepath,
            other.id_value,
            other.expected,
            other.actual,
        )

    def __str__(self) -> str:
        return f"CaseWarning: Got {self.actual!r}. Did you mean {self.expected!r}?"


@total_ordering
@dataclass(frozen=True)
class TemplateVariableWarning(LoadWarning):
    path: str

    def __lt__(self, other: object) -> bool:
        if not isinstance(other, TemplateVariableWarning):
            return NotImplemented
        return (self.id_name, self.id_value, self.path) < (other.id_name, other.id_value, other.path)

    def __eq__(self, other: object) -> bool:
        if not isinstance(other, TemplateVariableWarning):
            return NotImplemented
        return (self.id_name, self.id_value, self.path) == (other.id_name, other.id_value, other.path)

    def __str__(self) -> str:
        return f"{type(self).__name__}: Variable {self.id_name!r} has value {self.id_value!r} in file: {self.filepath.name}. Did you forget to change it?"


@total_ordering
@dataclass(frozen=True)
class DataSetMissingWarning(LoadWarning):
    resource_name: str

    def __lt__(self, other: object) -> bool:
        if not isinstance(other, DataSetMissingWarning):
            return NotImplemented
        return (self.id_name, self.id_value, self.filepath) < (other.id_name, other.id_value, other.filepath)

    def __eq__(self, other: object) -> bool:
        if not isinstance(other, DataSetMissingWarning):
            return NotImplemented
        return (self.id_name, self.id_value, self.filepath) == (other.id_name, other.id_value, other.filepath)

    def __str__(self) -> str:
        # Avoid circular import
        from cognite_toolkit._cdf_tk.load import TransformationLoader

        if self.filepath.parent.name == TransformationLoader.folder_name:
            return f"{type(self).__name__}: It is recommended to use a data set if source or destination can be scoped with a data set. If not, ignore this warning."
        else:
            return f"{type(self).__name__}: It is recommended that you set dataSetExternalId for {self.resource_name}. This is missing in {self.filepath.name}. Did you forget to add it?"


T_Warning = TypeVar("T_Warning", bound=LoadWarning)


class Warnings(UserList, Generic[T_Warning]):
    def __init__(self, collection: Collection[T_Warning] | None = None):
        super().__init__(collection or [])


class SnakeCaseWarningList(Warnings[SnakeCaseWarning]):
    def __str__(self) -> str:
        output = [""]
        for (file, identifier, id_name), file_warnings in itertools.groupby(
            sorted(self), key=lambda w: (w.filepath, w.id_value, w.id_name)
        ):
            output.append(f"    In File {str(file)!r}")
            output.append(f"    In entry {id_name}={identifier!r}")
            for warning in file_warnings:
                output.append(f"{'    ' * 2}{warning!s}")

        return "\n".join(output)


class TemplateVariableWarningList(Warnings[TemplateVariableWarning]):
    def __str__(self) -> str:
        output = [""]
        for path, module_warnings in itertools.groupby(sorted(self), key=lambda w: w.path):
            if path:
                output.append(f"    In Section {str(path)!r}")
            for warning in module_warnings:
                output.append(f"{'    ' * 2}{warning!s}")

        return "\n".join(output)


class DataSetMissingWarningList(Warnings[DataSetMissingWarning]):
    def __str__(self) -> str:
        output = [""]
        for filepath, warnings in itertools.groupby(sorted(self), key=lambda w: w.filepath):
            output.append(f"    In file {str(filepath)!r}")
            for warning in warnings:
                output.append(f"{'    ' * 2}{warning!s}")

        return "\n".join(output)


def validate_case_raw(
    raw: dict[str, Any] | list[dict[str, Any]],
    resource_cls: type[CogniteObject],
    filepath: Path,
    identifier_key: str = "externalId",
) -> SnakeCaseWarningList:
    """Checks whether camel casing the raw data would match a parameter in the resource class.

    Args:
        raw: The raw data to check.
        resource_cls: The resource class to check against init method
        filepath: The filepath of the raw data. This is used to pass to the warnings for easy
            grouping of warnings.
        identifier_key: The key to use as identifier. Defaults to "externalId". This is used to pass to the warnings
            for easy grouping of warnings.

    Returns:
        A list of CaseWarning objects.

    """
    return _validate_case_raw(raw, resource_cls, filepath, identifier_key)


def _validate_case_raw(
    raw: dict[str, Any] | list[dict[str, Any]],
    resource_cls: type[CogniteObject],
    filepath: Path,
    identifier_key: str = "externalId",
    identifier_value: str = "",
) -> SnakeCaseWarningList:
    warnings = SnakeCaseWarningList()
    if isinstance(raw, list):
        for item in raw:
            warnings.extend(_validate_case_raw(item, resource_cls, filepath, identifier_key))
        return warnings
    elif not isinstance(raw, dict):
        return warnings

    signature = inspect.signature(resource_cls.__init__)

    is_base_class = inspect.isclass(resource_cls) and any(base is abc.ABC for base in resource_cls.__bases__)
    if is_base_class:
        # If it is a base class, it cannot be instantiated, so it can be any of the
        # subclasses' parameters.
        expected = {
            to_camel_case(parameter)
            for sub in resource_cls.__subclasses__()
            for parameter in inspect.signature(sub.__init__).parameters.keys()
        } - {"self"}
    else:
        expected = set(map(to_camel_case, signature.parameters.keys())) - {"self"}

    actual = set(raw.keys())
    actual_camel_case = set(map(to_camel_case, actual))
    snake_cased = actual - actual_camel_case

    if not identifier_value:
        identifier_value = raw.get(
            identifier_key, raw.get(to_snake_case(identifier_key), f"No identifier {identifier_key}")
        )

    for key in snake_cased:
        if (camel_key := to_camel_case(key)) in expected:
            warnings.append(SnakeCaseWarning(filepath, identifier_value, identifier_key, str(key), str(camel_key)))

    try:
        type_hints_by_name = _TypeHints.get_type_hints_by_name(signature, resource_cls)
    except Exception:
        # If we cannot get type hints, we cannot check if the type is correct.
        return warnings

    for key, value in raw.items():
        if not isinstance(value, dict):
            continue
        if (parameter := signature.parameters.get(to_snake_case(key))) and (
            type_hint := type_hints_by_name.get(parameter.name)
        ):
            if inspect.isclass(type_hint) and issubclass(type_hint, CogniteObject):
                warnings.extend(_validate_case_raw(value, type_hint, filepath, identifier_key, identifier_value))
                continue

            container_type = get_origin(type_hint)
            if sys.version_info >= (3, 10):
                # UnionType was introduced in Python 3.10
                if container_type is types.UnionType:
                    args = typing.get_args(type_hint)
                    type_hint = next((arg for arg in args if arg is not type(None)), None)

            mappings = [dict, collections.abc.MutableMapping, collections.abc.Mapping]
            is_mapping = container_type in mappings or (
                isinstance(type_hint, types.GenericAlias) and len(typing.get_args(type_hint)) == 2
            )
            if not is_mapping:
                continue
            args = typing.get_args(type_hint)
            if not args:
                continue
            container_key, container_value = args
            if inspect.isclass(container_value) and issubclass(container_value, CogniteObject):
                for sub_key, sub_value in value.items():
                    warnings.extend(
                        _validate_case_raw(sub_value, container_value, filepath, identifier_key, identifier_value)
                    )

    return warnings


def validate_modules_variables(config: dict[str, Any], filepath: Path, path: str = "") -> TemplateVariableWarningList:
    """Checks whether the config file has any issues.

    Currently, this checks for:
        * Non-replaced template variables, such as <change_me>.

    Args:
        config: The config to check.
        filepath: The filepath of the config.yaml.
        path: The path in the config.yaml. This is used recursively by this function.
    """
    warnings = TemplateVariableWarningList()
    pattern = re.compile(r"<.*?>")
    for key, value in config.items():
        if isinstance(value, str) and pattern.match(value):
            warnings.append(TemplateVariableWarning(filepath, value, key, path))
        elif isinstance(value, dict):
            if path:
                path += "."
            warnings.extend(validate_modules_variables(value, filepath, f"{path}{key}"))
    return warnings


def validate_data_set_is_set(
    raw: dict[str, Any] | list[dict[str, Any]],
    resource_cls: type[CogniteObject],
    filepath: Path,
    identifier_key: str = "externalId",
) -> DataSetMissingWarningList:
    warnings = DataSetMissingWarningList()
    signature = inspect.signature(resource_cls.__init__)
    if "data_set_id" not in set(signature.parameters.keys()):
        return warnings

    if isinstance(raw, list):
        for item in raw:
            warnings.extend(validate_data_set_is_set(item, resource_cls, filepath, identifier_key))
        return warnings

    if "dataSetExternalId" in raw or "dataSetId" in raw:
        return warnings

    value = raw.get(identifier_key, raw.get(to_snake_case(identifier_key), f"No identifier {identifier_key}"))
    warnings.append(DataSetMissingWarning(filepath, value, identifier_key, resource_cls.__name__))
    return warnings


def resolve_relative_path(path: Path, base_path: Path | str) -> Path:
    """
    This is useful if we provide a relative path to some resource in a config file.
    """
    if path.is_absolute():
        raise ValueError(f"Path {path} is not relative.")

    if isinstance(base_path, str):
        base_path = Path(base_path)

    if not base_path.is_dir():
        base_path = base_path.parent

    return (base_path / path).resolve()


def calculate_directory_hash(directory: Path, exclude_prefixes: set[str] | None = None) -> str:
    sha256_hash = hashlib.sha256()

    # Walk through each file in the directory
    for filepath in sorted(directory.rglob("*"), key=lambda p: str(p.relative_to(directory))):
        if filepath.is_dir():
            continue
        if exclude_prefixes and any(filepath.name.startswith(prefix) for prefix in exclude_prefixes):
            continue
        # Open each file and update the hash
        with filepath.open("rb") as file:
            while chunk := file.read(8192):
                # Get rid of Windows line endings to make the hash consistent across platforms.
                sha256_hash.update(chunk.replace(b"\r\n", b"\n"))

    return sha256_hash.hexdigest()


def get_oneshot_session(client: CogniteClient) -> CreatedSession | None:
    """Get a oneshot (use once) session for execution in CDF"""
    # Special case as this utility function may be called with a new client created in code,
    # it's hard to mock it in tests.
    if isinstance(client, CogniteClientMock):
        bearer = "123"
    else:
        (_, bearer) = client.config.credentials.authorization_header()
    ret = client.post(
        url=f"/api/v1/projects/{client.config.project}/sessions",
        json={
            "items": [
                {
                    "oneshotTokenExchange": True,
                },
            ],
        },
        headers={"Authorization": bearer},
    )
    if ret.status_code == 200:
        return CreatedSession.load(ret.json()["items"][0])
    return None


@dataclass(frozen=True)
class YAMLComment:
    """This represents a comment in a YAML file. It can be either above or after a variable."""

    above: list[str] = field(default_factory=list)
    after: list[str] = field(default_factory=list)


T_Key = TypeVar("T_Key")
T_Value = TypeVar("T_Value")


class YAMLWithComments(UserDict, Generic[T_Key, T_Value]):
    @staticmethod
    def _extract_comments(raw_file: str, key_prefix: tuple[str, ...] = tuple()) -> dict[tuple[str, ...], YAMLComment]:
        """Extract comments from a raw file and return a dictionary with the comments."""
        comments: dict[tuple[str, ...], YAMLComment] = defaultdict(YAMLComment)
        position: Literal["above", "after"]
        init_value: object = object()
        variable: str | None | object = init_value
        last_comments: list[str] = []
        last_variable: str | None = None
        last_leading_spaces = 0
        parent_variables: list[str] = []
        indent: int | None = None
        for line in raw_file.splitlines():
            if ":" in line:
                # Is variable definition
                leading_spaces = len(line) - len(line.lstrip())
                variable = str(line.split(":", maxsplit=1)[0].strip())
                if leading_spaces > last_leading_spaces and last_variable:
                    parent_variables.append(last_variable)
                    if indent is None:
                        # Automatically indent based on the first variable
                        indent = leading_spaces
                elif leading_spaces < last_leading_spaces and parent_variables:
                    parent_variables = parent_variables[: -((last_leading_spaces - leading_spaces) // (indent or 2))]

                if last_comments:
                    comments[(*key_prefix, *parent_variables, variable)].above.extend(last_comments)
                    last_comments.clear()

                last_variable = variable
                last_leading_spaces = leading_spaces

            if "#" in line:
                # Potentially has comment.
                before, comment = str(line).rsplit("#", maxsplit=1)
                position = "after" if ":" in before else "above"
                if position == "after" and (before.count('"') % 2 == 1 or before.count("'") % 2 == 1):
                    # The comment is inside a string
                    continue
                # This is a new comment.
                if (position == "after" or variable is None) and variable is not init_value:
                    key = (*key_prefix, *parent_variables, *((variable and [variable]) or []))  # type: ignore[misc]
                    if position == "after":
                        comments[key].after.append(comment.strip())
                    else:
                        comments[key].above.append(comment.strip())
                else:
                    last_comments.append(comment.strip())

        return dict(comments)

    def _dump_yaml_with_comments(self, indent_size: int = 2, newline_after_indent_reduction: bool = False) -> str:
        """Dump a config dictionary to a yaml string"""
        config = self.dump()
        dumped = yaml.dump(config, sort_keys=False, indent=indent_size)
        out_lines = []
        if comments := self._get_comment(tuple()):
            for comment in comments.above:
                out_lines.append(f"# {comment}")
        last_indent = 0
        last_variable: str | None = None
        path: tuple[str, ...] = tuple()
        for line in dumped.splitlines():
            indent = len(line) - len(line.lstrip())
            if last_indent < indent:
                if last_variable is None:
                    raise ValueError("Unexpected state of last_variable being None")
                path = (*path, last_variable)
            elif last_indent > indent:
                if newline_after_indent_reduction:
                    # Adding some extra space between modules
                    out_lines.append("")
                indent_reduction_steps = (last_indent - indent) // indent_size
                path = path[:-indent_reduction_steps]

            variable = line.split(":", maxsplit=1)[0].strip()
            if comments := self._get_comment((*path, variable)):
                for line_comment in comments.above:
                    out_lines.append(f"{' ' * indent}# {line_comment}")
                if after := comments.after:
                    line = f"{line} # {after[0]}"

            out_lines.append(line)
            last_indent = indent
            last_variable = variable
        out_lines.append("")
        return "\n".join(out_lines)

    @abstractmethod
    def dump(self) -> dict[str, Any]: ...

    @abstractmethod
    def _get_comment(self, key: tuple[str, ...]) -> YAMLComment | None: ...

<<<<<<< HEAD
    # This is to get better type hints in the IDE
    def items(self) -> ItemsView[T_Key, T_Value]:
        return super().items()

    def keys(self) -> KeysView[T_Key]:
        return super().keys()

    def values(self) -> ValuesView[T_Value]:
        return super().values()
=======

def retrieve_view_ancestors(client: CogniteClient, parents: list[ViewId], cache: dict[ViewId, View]) -> list[View]:
    """Retrieves all ancestors of a view.

    This will mutate the cache that is passed in, and return a list of views that are the ancestors of the views in the parents list.

    Args:
        client: The Cognite client to use for the requests
        parents: The parents of the view to retrieve all ancestors for
        cache: The cache to store the views in
    """
    parent_ids = parents
    found: list[View] = []
    while parent_ids:
        to_lookup = []
        grand_parent_ids = []
        for parent in parent_ids:
            if parent in cache:
                found.append(cache[parent])
                grand_parent_ids.extend(cache[parent].implements or [])
            else:
                to_lookup.append(parent)

        if to_lookup:
            looked_up = client.data_modeling.views.retrieve(to_lookup)
            cache.update({view.as_id(): view for view in looked_up})
            found.extend(looked_up)
            for view in looked_up:
                grand_parent_ids.extend(view.implements or [])

        parent_ids = grand_parent_ids
    return found
>>>>>>> c47c3a10
<|MERGE_RESOLUTION|>--- conflicted
+++ resolved
@@ -946,7 +946,6 @@
     @abstractmethod
     def _get_comment(self, key: tuple[str, ...]) -> YAMLComment | None: ...
 
-<<<<<<< HEAD
     # This is to get better type hints in the IDE
     def items(self) -> ItemsView[T_Key, T_Value]:
         return super().items()
@@ -956,7 +955,7 @@
 
     def values(self) -> ValuesView[T_Value]:
         return super().values()
-=======
+
 
 def retrieve_view_ancestors(client: CogniteClient, parents: list[ViewId], cache: dict[ViewId, View]) -> list[View]:
     """Retrieves all ancestors of a view.
@@ -988,5 +987,4 @@
                 grand_parent_ids.extend(view.implements or [])
 
         parent_ids = grand_parent_ids
-    return found
->>>>>>> c47c3a10
+    return found