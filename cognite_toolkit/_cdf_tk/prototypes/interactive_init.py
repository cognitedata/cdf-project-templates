--- conflicted
+++ resolved
@@ -13,6 +13,22 @@
 from cognite_toolkit._cdf_tk.exceptions import ToolkitRequiredValueError
 
 INDENT = "  "
+POINTER = INDENT + "▶"
+
+custom_style_fancy = questionary.Style(
+    [
+        ("qmark", "fg:#673ab7 bold"),  # token in front of the question
+        ("question", "bold"),  # question text
+        ("answer", "fg:#f44336 bold"),  # submitted answer text behind the question
+        ("pointer", "fg:#673ab7 bold"),  # pointer used in select and checkbox prompts
+        ("highlighted", "fg:#673ab7 bold"),  # pointed-at choice in select and checkbox prompts
+        ("selected", "fg:#673ab7"),  # style for a selected item of a checkbox
+        ("separator", "fg:#cc5454"),  # separator in lists
+        ("instruction", ""),  # user instructions for select, rawselect, checkbox
+        ("text", ""),  # plain text
+        ("disabled", "fg:#858585 italic"),  # disabled choices for select and checkbox prompts
+    ]
+)
 
 
 class InteractiveInit(typer.Typer):
@@ -89,26 +105,36 @@
     ) -> None:
         """Initialize or upgrade a new CDF project with templates interactively."""
 
-        print(Panel("Initializing or upgrading a new CDF project with templates interactively."))
+        print("\n")
+        print(
+            Panel(
+                "This wizard will help you prepare modules in the folder you enter. The modules are thematically bundled in packages you can choose between.",
+                title="Interactive template wizard",
+                style="green",
+                padding=(1, 2),
+            )
+        )
 
         selected: dict[str, Any] = {}
         available = self.get_packages()
-<<<<<<< HEAD
-=======
-        mode = None
->>>>>>> 003b8b9e
+        mode = "new"
 
         if not init_dir:
-            init_dir = questionary.text("Which directory would you like to use?", default="new_project").ask()
+            init_dir = questionary.text(
+                "Which directory would you like to create templates in? (typically customer name)",
+                default="new_project",
+            ).ask()
 
         if init_dir and Path(init_dir).is_dir():
-            mode = questionary.select(
+            mode = questionary.rawselect(
                 "Directory already exists. What would you like to do?",
                 choices=[
                     questionary.Choice("Abort", "abort"),
-                    questionary.Choice("Overwrite", "overwrite"),
-                    questionary.Choice("Update", "update"),
+                    questionary.Choice("Overwrite (clean existing)", "overwrite"),
+                    questionary.Choice("Update (add to or replace existing)", "update"),
                 ],
+                pointer=POINTER,
+                style=custom_style_fancy,
             ).ask()
             if mode == "abort":
                 print("Aborting...")
@@ -117,32 +143,31 @@
         if not init_dir:
             raise ToolkitRequiredValueError("Directory path is required.")
 
-<<<<<<< HEAD
-=======
-        if not mode:
-            mode = "new"
->>>>>>> 003b8b9e
         print(f"  [{'yellow' if mode == 'overwrite' else 'green'}]Using directory [bold]{init_dir}[/]")
 
         loop = True
         while loop:
             if not arg_selected:
-                package_id = questionary.select(
+                package_id = questionary.rawselect(
                     "Which package would you like to include?",
-                    instruction="Use arrow up/down and enter to select",
+                    instruction="Use arrow up/down and ⮐ to save",
                     choices=[questionary.Choice(value.get("title", key), key) for key, value in available.items()],
+                    pointer=POINTER,
+                    style=custom_style_fancy,
                 ).ask()
 
                 if package_id:
                     selected[package_id] = []
                     selection = questionary.checkbox(
                         f"Which modules of {package_id} would you like to include?",
-                        instruction="Use arrow up/down, space to select and enter to save",
+                        instruction="Use arrow up/down, space to select (one or more) and enter to save",
                         choices=[
                             questionary.Choice(value.get("title", key), key)
                             for key, value in available[package_id].get("items", {}).items()
                         ],
                         qmark=INDENT,
+                        pointer=POINTER,
+                        style=custom_style_fancy,
                     ).ask()
                     selected[package_id] = selection
                     available.pop(package_id)
