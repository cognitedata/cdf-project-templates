#!/usr/bin/env python
# The Typer parameters get mixed up if we use the __future__ import annotations in the main file.
import contextlib
import os
import sys
from collections.abc import Sequence
from dataclasses import dataclass
from pathlib import Path
from typing import Annotated, NoReturn, Optional, Union

import typer
from cognite.client.data_classes.data_modeling import DataModelId, NodeId
from dotenv import load_dotenv
from rich import print
from rich.panel import Panel

from cognite_toolkit._cdf_tk.commands import (
    AuthCommand,
    BuildCommand,
    CleanCommand,
    DeployCommand,
    DescribeCommand,
    DumpCommand,
    PullCommand,
    RunFunctionCommand,
    RunTransformationCommand,
)
from cognite_toolkit._cdf_tk.data_classes import (
    ProjectDirectoryInit,
    ProjectDirectoryUpgrade,
)
from cognite_toolkit._cdf_tk.exceptions import (
    ToolkitError,
    ToolkitFileNotFoundError,
    ToolkitInvalidSettingsError,
    ToolkitValidationError,
)
from cognite_toolkit._cdf_tk.loaders import (
    LOADER_BY_FOLDER_NAME,
    NodeLoader,
    TransformationLoader,
)
from cognite_toolkit._cdf_tk.prototypes.featureflag import FeatureFlag
from cognite_toolkit._cdf_tk.utils import (
    CDFToolConfig,
    sentry_exception_filter,
)
from cognite_toolkit._version import __version__ as current_version

if "pytest" not in sys.modules and os.environ.get("SENTRY_ENABLED", "true").lower() == "true":
    import sentry_sdk

    sentry_sdk.init(
        dsn="https://ea8b03f98a675ce080056f1583ed9ce7@o124058.ingest.sentry.io/4506429021093888",
        release=current_version,
        before_send=sentry_exception_filter,
        # Set traces_sample_rate to 1.0 to capture 100%
        # of transactions for performance monitoring.
        traces_sample_rate=1.0,
    )

default_typer_kws = dict(
    pretty_exceptions_short=False, pretty_exceptions_show_locals=False, pretty_exceptions_enable=False
)
try:
    typer.Typer(**default_typer_kws)  # type: ignore [arg-type]
except AttributeError as e:
    # From Typer version 0.11 -> 0.12, breaks if you have an existing installation.
    raise ToolkitError(
        "'cognite-toolkit' uses a dependency named 'typer'. From 'typer' version 0.11 -> 0.12 there was a "
        "breaking change if you have an existing installation of 'typer'. The workaround is to uninstall "
        "'typer-slim', and then, reinstall 'typer':\n"
        "pip uninstall typer-slim\n"
        "pip install typer\n\n"
        f"This was triggered by the error: {e!r}"
    )

_app = typer.Typer(**default_typer_kws)  # type: ignore [arg-type]
auth_app = typer.Typer(**default_typer_kws)  # type: ignore [arg-type]
describe_app = typer.Typer(**default_typer_kws)  # type: ignore [arg-type]
run_app = typer.Typer(**default_typer_kws)  # type: ignore [arg-type]
pull_app = typer.Typer(**default_typer_kws)  # type: ignore [arg-type]
dump_app = typer.Typer(**default_typer_kws)  # type: ignore [arg-type]
_app.add_typer(auth_app, name="auth")
_app.add_typer(describe_app, name="describe")
_app.add_typer(run_app, name="run")
_app.add_typer(pull_app, name="pull")
_app.add_typer(dump_app, name="dump")


def app() -> NoReturn:
    # --- Main entry point ---
    # Users run 'app()' directly, but that doesn't allow us to control excepton handling:
    try:
        if FeatureFlag.enabled("FF_INTERACTIVE_INIT"):
            from cognite_toolkit._cdf_tk.prototypes.interactive_init import InteractiveInit

            _app.command("init")(InteractiveInit().interactive)
        _app()
    except ToolkitError as err:
        print(f"  [bold red]ERROR ([/][red]{type(err).__name__}[/][bold red]):[/] {err}")
        raise SystemExit(1)

    raise SystemExit(0)


_AVAILABLE_DATA_TYPES: tuple[str, ...] = tuple(LOADER_BY_FOLDER_NAME)


# Common parameters handled in common callback
@dataclass
class Common:
    override_env: bool
    verbose: bool
    cluster: Union[str, None]
    project: Union[str, None]
    mockToolGlobals: Union[CDFToolConfig, None]


def _version_callback(value: bool) -> None:
    if value:
        typer.echo(f"CDF-Toolkit version: {current_version}.")
        raise typer.Exit()


@_app.callback(invoke_without_command=True)
def common(
    ctx: typer.Context,
    verbose: Annotated[
        bool,
        typer.Option(
            help="Turn on to get more verbose output when running the commands",
        ),
    ] = False,
    override_env: Annotated[
        bool,
        typer.Option(
            help="Load the .env file in this or the parent directory, but also override currently set environment variables",
        ),
    ] = False,
    env_path: Annotated[
        Optional[str],
        typer.Option(
            help="Path to .env file to load. Defaults to .env in current or parent directory.",
        ),
    ] = None,
    cluster: Annotated[
        Optional[str],
        typer.Option(
            envvar="CDF_CLUSTER",
            help="The Cognite Data Fusion cluster to use. Can also be set with the CDF_CLUSTER environment variable.",
        ),
    ] = None,
    project: Annotated[
        Optional[str],
        typer.Option(
            envvar="CDF_PROJECT",
            help="The Cognite Data Fusion project to use. Can also be set with the CDF_PROJECT environment variable.",
        ),
    ] = None,
    version: Annotated[
        bool,
        typer.Option(
            "--version",
            help="See which version of the tooklit and the templates are installed.",
            callback=_version_callback,
        ),
    ] = False,
) -> None:
    """The cdf-tk tool is used to build and deploy Cognite Data Fusion project configurations from the command line or through CI/CD pipelines.

    Each of the main commands has a separate help, e.g. `cdf-tk build --help` or `cdf-tk deploy --help`.

    You can find the documation at https://developer.cognite.com/sdks/toolkit/
    and the template reference documentation at https://developer.cognite.com/sdks/toolkit/references/configs
    """
    if ctx.invoked_subcommand is None:
        print(
            "[bold]A tool to manage and deploy Cognite Data Fusion project configurations from the command line or through CI/CD pipelines.[/]"
        )
        print("[bold yellow]Usage:[/] cdf-tk [OPTIONS] COMMAND [ARGS]...")
        print("       Use --help for more information.")
        return
    if override_env:
        print("  [bold yellow]WARNING:[/] Overriding environment variables with values from .env file...")
        if cluster is not None or project is not None:
            print("            --cluster or --project is set and will override .env file values.")

    if env_path is not None:
        if not (dotenv_file := Path(env_path)).is_file():
            raise ToolkitFileNotFoundError(env_path)

    else:
        if not (dotenv_file := Path.cwd() / ".env").is_file():
            if not (dotenv_file := Path.cwd().parent / ".env").is_file():
                print("[bold yellow]WARNING:[/] No .env file found in current or parent directory.")

    if dotenv_file.is_file():
        if verbose:
            try:
                path_str = dotenv_file.relative_to(Path.cwd())
            except ValueError:
                path_str = dotenv_file.absolute()
            print(f"Loading .env file: {path_str!s}.")
        has_loaded = load_dotenv(dotenv_file, override=override_env)
        if not has_loaded:
            print("  [bold yellow]WARNING:[/] No environment variables found in .env file.")

    ctx.obj = Common(
        verbose=verbose,
        override_env=override_env,
        cluster=cluster,
        project=project,
        mockToolGlobals=None,
    )


@_app.command("build")
def build(
    ctx: typer.Context,
    source_dir: Annotated[
        str,
        typer.Argument(
            help="Where to find the module templates to build from",
            allow_dash=True,
        ),
    ] = "./",
    build_dir: Annotated[
        str,
        typer.Option(
            "--build-dir",
            "-b",
            help="Where to save the built module files",
        ),
    ] = "./build",
    build_env_name: Annotated[
        str,
        typer.Option(
            "--env",
            "-e",
            help="The name of the environment to build",
        ),
    ] = "dev",
    no_clean: Annotated[
        bool,
        typer.Option(
            "--no-clean", "-c", help="Whether not to delete the build directory before building the configurations"
        ),
    ] = False,
) -> None:
    """Build configuration files from the module templates to a local build directory."""
    cmd = BuildCommand(user_command=_get_user_command())
    cmd.execute(ctx.obj.verbose, Path(source_dir), Path(build_dir), build_env_name, no_clean)


@_app.command("deploy")
def deploy(
    ctx: typer.Context,
    build_dir: Annotated[
        str,
        typer.Argument(
            help="Where to find the module templates to deploy from. Defaults to current directory.",
            allow_dash=True,
        ),
    ] = "./build",
    build_env_name: Annotated[
        str,
        typer.Option(
            "--env",
            "-e",
            help="CDF project environment to build for. Defined in environments.yaml.",
        ),
    ] = "dev",
    interactive: Annotated[
        bool,
        typer.Option(
            "--interactive",
            "-i",
            help="Whether to use interactive mode when deciding which modules to deploy.",
        ),
    ] = False,
    drop: Annotated[
        bool,
        typer.Option(
            "--drop",
            "-d",
            help="Whether to drop existing configurations, drop per resource if present.",
        ),
    ] = False,
    drop_data: Annotated[
        bool,
        typer.Option(
            "--drop-data",
            help="Whether to drop existing data in data model containers and spaces.",
        ),
    ] = False,
    dry_run: Annotated[
        bool,
        typer.Option(
            "--dry-run",
            "-r",
            help="Whether to do a dry-run, do dry-run if present.",
        ),
    ] = False,
    include: Annotated[
        Optional[list[str]],
        typer.Option(
            "--include",
            "-i",
            help=f"Specify which resources to deploy, available options: {_AVAILABLE_DATA_TYPES}.",
        ),
    ] = None,
) -> None:
    cmd = DeployCommand(print_warning=True, user_command=_get_user_command())
    include = _process_include(include, interactive)
    ToolGlobals = CDFToolConfig.from_context(ctx)
    cmd.execute(ToolGlobals, build_dir, build_env_name, dry_run, drop, drop_data, include, ctx.obj.verbose)


@_app.command("clean")
def clean(
    ctx: typer.Context,
    build_dir: Annotated[
        str,
        typer.Argument(
            help="Where to find the module templates to clean from. Defaults to ./build directory.",
            allow_dash=True,
        ),
    ] = "./build",
    build_env_name: Annotated[
        str,
        typer.Option(
            "--env",
            "-e",
            help="CDF project environment to use for cleaning.",
        ),
    ] = "dev",
    interactive: Annotated[
        bool,
        typer.Option(
            "--interactive",
            "-i",
            help="Whether to use interactive mode when deciding which resource types to clean.",
        ),
    ] = False,
    dry_run: Annotated[
        bool,
        typer.Option(
            "--dry-run",
            "-r",
            help="Whether to do a dry-run, do dry-run if present",
        ),
    ] = False,
    include: Annotated[
        Optional[list[str]],
        typer.Option(
            "--include",
            "-i",
            help=f"Specify which resource types to deploy, supported types: {_AVAILABLE_DATA_TYPES}",
        ),
    ] = None,
) -> None:
    """Clean up a CDF environment as set in environments.yaml restricted to the entities in the configuration files in the build directory."""
    # Override cluster and project from the options/env variables
    cmd = CleanCommand(print_warning=True, user_command=_get_user_command())
    include = _process_include(include, interactive)
    ToolGlobals = CDFToolConfig.from_context(ctx)
    cmd.execute(ToolGlobals, build_dir, build_env_name, dry_run, include, ctx.obj.verbose)


@auth_app.callback(invoke_without_command=True)
def auth_main(ctx: typer.Context) -> None:
    """Test, validate, and configure authentication and authorization for CDF projects."""
    if ctx.invoked_subcommand is None:
        print("Use [bold yellow]cdf-tk auth --help[/] for more information.")
    return None


@auth_app.command("verify")
def auth_verify(
    ctx: typer.Context,
    dry_run: Annotated[
        bool,
        typer.Option(
            "--dry-run",
            "-r",
            help="Whether to do a dry-run, do dry-run if present.",
        ),
    ] = False,
    interactive: Annotated[
        bool,
        typer.Option(
            "--interactive",
            "-i",
            help="Will run the verification in interactive mode, prompting for input. Used to bootstrap a new project.",
        ),
    ] = False,
    group_file: Annotated[
        Optional[str],
        typer.Option(
            "--group-file",
            "-f",
            help="Path to group yaml configuration file to use for group verification. Defaults to admin.readwrite.group.yaml from the cdf_auth_readwrite_all common module.",
        ),
    ] = None,
    update_group: Annotated[
        int,
        typer.Option(
            "--update-group",
            "-u",
            help="Used to update an existing group with the configurations from the configuration file. Set to the group id to update or 1 to update the default write-all group (if the tool is only member of one group).",
        ),
    ] = 0,
    create_group: Annotated[
        Optional[str],
        typer.Option(
            "--create-group",
            "-c",
            help="Used to create a new group with the configurations from the configuration file. Set to the source id that the new group should be configured with.",
        ),
    ] = None,
) -> None:
    """When you have the necessary information about your identity provider configuration,
    you can use this command to configure the tool and verify that the token has the correct access rights to the project.
    It can also create a group with the correct access rights, defaulting to write-all group
    meant for an admin/CICD pipeline.

    As a minimum, you need the CDF project name, the CDF cluster, an identity provider token URL, and a service account client ID
    and client secret (or an OAuth2 token set in CDF_TOKEN environment variable).

    Needed capabilities for bootstrapping:
    "projectsAcl": ["LIST", "READ"],
    "groupsAcl": ["LIST", "READ", "CREATE", "UPDATE", "DELETE"]

    The default bootstrap group configuration is admin.readwrite.group.yaml from the cdf_auth_readwrite_all common module.
    """
<<<<<<< HEAD
    cmd = AuthCommand(user_command=_get_user_command())
    cmd.execute(ctx, dry_run, interactive, group_file, update_group, create_group)
=======
    cmd = AuthCommand()
    with contextlib.redirect_stdout(None):
        # Remove the Error message from failing to load the config
        # This is verified in check_auth
        ToolGlobals = CDFToolConfig.from_context(ctx)
    cmd.execute(ToolGlobals, dry_run, interactive, group_file, update_group, create_group, ctx.obj.verbose)
>>>>>>> c3ee7548


@_app.command("init" if not FeatureFlag.enabled("FF_INTERACTIVE_INIT") else "_init")
def main_init(
    ctx: typer.Context,
    dry_run: Annotated[
        bool,
        typer.Option(
            "--dry-run",
            "-r",
            help="Whether to do a dry-run, do dry-run if present.",
        ),
    ] = False,
    upgrade: Annotated[
        bool,
        typer.Option(
            "--upgrade",
            "-u",
            help="Will upgrade templates in place without overwriting existing config.yaml and other files.",
        ),
    ] = False,
    git_branch: Annotated[
        Optional[str],
        typer.Option(
            "--git",
            "-g",
            help="Will download the latest templates from the git repository branch specified. Use `main` to get the very latest templates.",
        ),
    ] = None,
    no_backup: Annotated[
        bool,
        typer.Option(
            "--no-backup",
            help="Will skip making a backup before upgrading.",
        ),
    ] = False,
    clean: Annotated[
        bool,
        typer.Option(
            "--clean",
            help="Will delete the new_project directory before starting.",
        ),
    ] = False,
    init_dir: Annotated[
        str,
        typer.Argument(
            help="Directory path to project to initialize or upgrade with templates.",
        ),
    ] = "new_project",
) -> None:
    """Initialize or upgrade a new CDF project with templates."""
    project_dir: Union[ProjectDirectoryUpgrade, ProjectDirectoryInit]
    if upgrade:
        project_dir = ProjectDirectoryUpgrade(Path.cwd() / f"{init_dir}", dry_run)
        if project_dir.cognite_module_version == current_version:
            print("No changes to the toolkit detected.")
            typer.Exit()
    else:
        project_dir = ProjectDirectoryInit(Path.cwd() / f"{init_dir}", dry_run)

    verbose = ctx.obj.verbose

    project_dir.set_source(git_branch)

    project_dir.create_project_directory(clean)

    if isinstance(project_dir, ProjectDirectoryUpgrade):
        project_dir.do_backup(no_backup, verbose)

    project_dir.print_what_to_copy()

    project_dir.copy(verbose)

    project_dir.upsert_config_yamls(clean)

    if not dry_run:
        print(Panel(project_dir.done_message()))

    if isinstance(project_dir, ProjectDirectoryUpgrade):
        project_dir.print_manual_steps()


@describe_app.callback(invoke_without_command=True)
def describe_main(ctx: typer.Context) -> None:
    """Commands to describe and document configurations and CDF project state, use --project (ENV_VAR: CDF_PROJECT) to specify project to use."""
    if ctx.invoked_subcommand is None:
        print("Use [bold yellow]cdf-tk describe --help[/] for more information.")
    return None


@describe_app.command("datamodel")
def describe_datamodel_cmd(
    ctx: typer.Context,
    space: Annotated[
        str,
        typer.Option(
            "--space",
            "-s",
            prompt=True,
            help="Space where the data model to describe is located.",
        ),
    ],
    data_model: Annotated[
        Optional[str],
        typer.Option(
            "--datamodel",
            "-d",
            prompt=False,
            help="Data model to describe. If not specified, the first data model found in the space will be described.",
        ),
    ] = None,
) -> None:
    """This command will describe the characteristics of a data model given the space
    name and datamodel name."""
    cmd = DescribeCommand(user_command=_get_user_command())
    cmd.execute(CDFToolConfig.from_context(ctx), space, data_model)


@run_app.callback(invoke_without_command=True)
def run_main(ctx: typer.Context) -> None:
    """Commands to execute processes in CDF, use --project (ENV_VAR: CDF_PROJECT) to specify project to use."""
    if ctx.invoked_subcommand is None:
        print("Use [bold yellow]cdf-tk run --help[/] for more information.")


@run_app.command("transformation")
def run_transformation_cmd(
    ctx: typer.Context,
    external_id: Annotated[
        str,
        typer.Option(
            "--external-id",
            "-e",
            prompt=True,
            help="External id of the transformation to run.",
        ),
    ],
) -> None:
    """This command will run the specified transformation using a one-time session."""
    cmd = RunTransformationCommand(user_command=_get_user_command())
    cmd.run_transformation(CDFToolConfig.from_context(ctx), external_id)


@run_app.command("function")
def run_function_cmd(
    ctx: typer.Context,
    external_id: Annotated[
        str,
        typer.Option(
            "--external-id",
            "-e",
            prompt=True,
            help="External id of the function to run.",
        ),
    ],
    payload: Annotated[
        Optional[str],
        typer.Option(
            "--payload",
            "-p",
            help='Payload to send to the function, remember to escape " with \\.',
        ),
    ] = None,
    follow: Annotated[
        bool,
        typer.Option(
            "--follow",
            "-f",
            help="Use follow to wait for results of function.",
        ),
    ] = False,
    local: Annotated[
        bool,
        typer.Option(
            "--local",
            "-l",
            help="Run the function locally in a virtual environment.",
        ),
    ] = False,
    rebuild_env: Annotated[
        bool,
        typer.Option(
            "--rebuild-env",
            "-r",
            help="Rebuild the virtual environment.",
        ),
    ] = False,
    no_cleanup: Annotated[
        bool,
        typer.Option(
            "--no-cleanup",
            "-n",
            help="Do not delete the temporary build directory.",
        ),
    ] = False,
    source_dir: Annotated[
        Optional[str],
        typer.Argument(
            help="Where to find the module templates to build from",
        ),
    ] = None,
    schedule: Annotated[
        Optional[str],
        typer.Option(
            "--schedule",
            "-s",
            help="Run the function locally with the credentials from the schedule specified with the cron expression.",
        ),
    ] = None,
    build_env_name: Annotated[
        str,
        typer.Option(
            "--env",
            "-e",
            help="Build environment to build for",
        ),
    ] = "dev",
) -> None:
    """This command will run the specified function using a one-time session."""
    cmd = RunFunctionCommand(user_command=_get_user_command())
    cmd.execute(
        CDFToolConfig.from_context(ctx),
        external_id,
        payload,
        follow,
        local,
        rebuild_env,
        no_cleanup,
        source_dir,
        schedule,
        build_env_name,
        ctx.obj.verbose,
    )


@pull_app.callback(invoke_without_command=True)
def pull_main(ctx: typer.Context) -> None:
    """Commands to download resource configurations from CDF into the module directory."""
    if ctx.invoked_subcommand is None:
        print("Use [bold yellow]cdf-tk pull --help[/] for more information.")


@pull_app.command("transformation")
def pull_transformation_cmd(
    ctx: typer.Context,
    external_id: Annotated[
        str,
        typer.Option(
            "--external-id",
            "-e",
            prompt=True,
            help="External id of the transformation to pull.",
        ),
    ],
    source_dir: Annotated[
        str,
        typer.Argument(
            help="Where to find the destination module templates (project directory).",
            allow_dash=True,
        ),
    ] = "./",
    env: Annotated[
        str,
        typer.Option(
            "--env",
            "-e",
            help="Environment to use.",
        ),
    ] = "dev",
    dry_run: Annotated[
        bool,
        typer.Option(
            "--dry-run",
            "-r",
            help="Whether to do a dry-run, do dry-run if present.",
        ),
    ] = False,
) -> None:
    """This command will pull the specified transformation and update its YAML file in the module folder"""
    PullCommand(user_command=_get_user_command()).execute(
        source_dir, external_id, env, dry_run, ctx.obj.verbose, CDFToolConfig.from_context(ctx), TransformationLoader
    )


@pull_app.command("node")
def pull_node_cmd(
    ctx: typer.Context,
    space: Annotated[
        str,
        typer.Option(
            "--space",
            "-s",
            prompt=True,
            help="Space where the node to pull can be found.",
        ),
    ],
    external_id: Annotated[
        str,
        typer.Option(
            "--external-id",
            "-e",
            prompt=True,
            help="External id of the node to pull.",
        ),
    ],
    source_dir: Annotated[
        str,
        typer.Argument(
            help="Where to find the destination module templates (project directory).",
            allow_dash=True,
        ),
    ] = "./",
    env: Annotated[
        str,
        typer.Option(
            "--env",
            "-e",
            help="Environment to use.",
        ),
    ] = "dev",
    dry_run: Annotated[
        bool,
        typer.Option(
            "--dry-run",
            "-r",
            help="Whether to do a dry-run, do dry-run if present.",
        ),
    ] = False,
) -> None:
    """This command will pull the specified node and update its YAML file in the module folder."""
    PullCommand(user_command=_get_user_command()).execute(
        source_dir,
        NodeId(space, external_id),
        env,
        dry_run,
        ctx.obj.verbose,
        CDFToolConfig.from_context(ctx),
        NodeLoader,
    )


@dump_app.callback(invoke_without_command=True)
def dump_main(ctx: typer.Context) -> None:
    """Commands to dump resource configurations from CDF into a temporary directory."""
    if ctx.invoked_subcommand is None:
        print("Use [bold yellow]cdf-tk dump --help[/] for more information.")
    return None


@dump_app.command("datamodel")
def dump_datamodel_cmd(
    ctx: typer.Context,
    space: Annotated[
        str,
        typer.Option(
            "--space",
            "-s",
            prompt=True,
            help="Space where the datamodel to pull can be found.",
        ),
    ],
    external_id: Annotated[
        str,
        typer.Option(
            "--external-id",
            "-e",
            prompt=True,
            help="External id of the datamodel to pull.",
        ),
    ],
    version: Annotated[
        Optional[str],
        typer.Option(
            "--version",
            "-v",
            help="Version of the datamodel to pull.",
        ),
    ] = None,
    clean: Annotated[
        bool,
        typer.Option(
            "--clean",
            "-c",
            help="Delete the output directory before pulling the datamodel.",
        ),
    ] = False,
    output_dir: Annotated[
        str,
        typer.Argument(
            help="Where to dump the datamodel YAML files.",
            allow_dash=True,
        ),
    ] = "tmp",
) -> None:
    """This command will dump the selected data model as yaml to the folder specified, defaults to /tmp."""
    cmd = DumpCommand(user_command=_get_user_command())
    cmd.execute(
        CDFToolConfig.from_context(ctx),
        DataModelId(space, external_id, version),
        Path(output_dir),
        clean,
        ctx.obj.verbose,
    )


def _process_include(include: Optional[list[str]], interactive: bool) -> list[str]:
    if include and (invalid_types := set(include).difference(_AVAILABLE_DATA_TYPES)):
        raise ToolkitValidationError(
            f"Invalid resource types specified: {invalid_types}, available types: {_AVAILABLE_DATA_TYPES}"
        )
    include = include or list(_AVAILABLE_DATA_TYPES)
    if interactive:
        include = _select_data_types(include)
    return include


def _select_data_types(include: Sequence[str]) -> list[str]:
    mapping: dict[int, str] = {}
    for i, datatype in enumerate(include):
        print(f"[bold]{i})[/] {datatype}")
        mapping[i] = datatype
    print("\na) All")
    print("q) Quit")
    answer = input("Select resource types to include: ")
    if answer.casefold() == "a":
        return list(include)
    elif answer.casefold() == "q":
        raise SystemExit(0)
    else:
        try:
            return [mapping[int(answer)]]
        except ValueError:
            raise ToolkitInvalidSettingsError(f"Invalid selection: {answer}")


def _get_user_command() -> str:
    return f"cdf-tk {' '.join(sys.argv[1:])}"


if __name__ == "__main__":
    app()<|MERGE_RESOLUTION|>--- conflicted
+++ resolved
@@ -434,17 +434,12 @@
 
     The default bootstrap group configuration is admin.readwrite.group.yaml from the cdf_auth_readwrite_all common module.
     """
-<<<<<<< HEAD
     cmd = AuthCommand(user_command=_get_user_command())
-    cmd.execute(ctx, dry_run, interactive, group_file, update_group, create_group)
-=======
-    cmd = AuthCommand()
     with contextlib.redirect_stdout(None):
         # Remove the Error message from failing to load the config
         # This is verified in check_auth
         ToolGlobals = CDFToolConfig.from_context(ctx)
     cmd.execute(ToolGlobals, dry_run, interactive, group_file, update_group, create_group, ctx.obj.verbose)
->>>>>>> c3ee7548
 
 
 @_app.command("init" if not FeatureFlag.enabled("FF_INTERACTIVE_INIT") else "_init")
