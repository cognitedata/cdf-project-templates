#!/usr/bin/env python
# The Typer parameters get mixed up if we use the __future__ import annotations
import contextlib
import os
import sys
from collections.abc import Sequence
from dataclasses import dataclass
from graphlib import TopologicalSorter
from importlib import resources
from pathlib import Path
from typing import Annotated, Optional, Union, cast

import typer
from cognite.client.data_classes.data_modeling import DataModelId, NodeId
from dotenv import load_dotenv
from rich import print
from rich.panel import Panel

from cognite_toolkit._cdf_tk import bootstrap
from cognite_toolkit._cdf_tk.constants import _RUNNING_IN_BROWSER
from cognite_toolkit._cdf_tk.describe import describe_datamodel
from cognite_toolkit._cdf_tk.dump import dump_datamodel_command
from cognite_toolkit._cdf_tk.exceptions import (
    ToolkitCleanResourceError,
    ToolkitDeployResourceError,
    ToolkitError,
    ToolkitFileNotFoundError,
    ToolkitInvalidSettingsError,
    ToolkitNotADirectoryError,
    ToolkitValidationError,
)
from cognite_toolkit._cdf_tk.load import (
    LOADER_BY_FOLDER_NAME,
    AuthLoader,
    DataSetsLoader,
    DeployResults,
    NodeLoader,
    ResourceLoader,
    TransformationLoader,
)
from cognite_toolkit._cdf_tk.pull import pull_command
from cognite_toolkit._cdf_tk.run import run_function, run_local_function, run_transformation
from cognite_toolkit._cdf_tk.templates import (
    BUILD_ENVIRONMENT_FILE,
    COGNITE_MODULES,
    build_config,
)
from cognite_toolkit._cdf_tk.templates.data_classes import (
    BuildConfigYAML,
    BuildEnvironment,
    ProjectDirectoryInit,
    ProjectDirectoryUpgrade,
    SystemYAML,
)
from cognite_toolkit._cdf_tk.utils import CDFToolConfig, read_yaml_file
from cognite_toolkit._version import __version__ as current_version

if "pytest" not in sys.modules and os.environ.get("SENTRY_ENABLED", "true").lower() == "true":
    import sentry_sdk

    sentry_sdk.init(
        dsn="https://ea8b03f98a675ce080056f1583ed9ce7@o124058.ingest.sentry.io/4506429021093888",
        release=current_version,
        # Set traces_sample_rate to 1.0 to capture 100%
        # of transactions for performance monitoring.
        traces_sample_rate=1.0,
    )

default_typer_kws = dict(
    pretty_exceptions_short=False, pretty_exceptions_show_locals=False, pretty_exceptions_enable=False
)
try:
    typer.Typer(**default_typer_kws)  # type: ignore [arg-type]
except AttributeError as e:
    # From Typer version 0.11 -> 0.12, breaks if you have an existing installation.
    raise ToolkitError(
        "'cognite-toolkit' uses a dependency named 'typer'. From 'typer' version 0.11 -> 0.12 there was a "
        "breaking change if you have an existing installation of 'typer'. The workaround is to uninstall "
        "'typer-slim', and then, reinstall 'typer':\n"
        "pip uninstall typer-slim\n"
        "pip install typer\n\n"
        f"This was triggered by the error: {e!r}"
    )

app = typer.Typer(**default_typer_kws)  # type: ignore [arg-type]
auth_app = typer.Typer(**default_typer_kws)  # type: ignore [arg-type]
describe_app = typer.Typer(**default_typer_kws)  # type: ignore [arg-type]
run_app = typer.Typer(**default_typer_kws)  # type: ignore [arg-type]
pull_app = typer.Typer(**default_typer_kws)  # type: ignore [arg-type]
dump_app = typer.Typer(**default_typer_kws)  # type: ignore [arg-type]
app.add_typer(auth_app, name="auth")
app.add_typer(describe_app, name="describe")
app.add_typer(run_app, name="run")
app.add_typer(pull_app, name="pull")
app.add_typer(dump_app, name="dump")


_AVAILABLE_DATA_TYPES: tuple[str, ...] = tuple(LOADER_BY_FOLDER_NAME)


# Common parameters handled in common callback
@dataclass
class Common:
    override_env: bool
    verbose: bool
    cluster: Union[str, None]
    project: Union[str, None]
    mockToolGlobals: Union[CDFToolConfig, None]


def _version_callback(value: bool) -> None:
    if value:
        typer.echo(f"CDF-Toolkit version: {current_version}.")
        raise typer.Exit()


@app.callback(invoke_without_command=True)
def common(
    ctx: typer.Context,
    verbose: Annotated[
        bool,
        typer.Option(
            help="Turn on to get more verbose output when running the commands",
        ),
    ] = False,
    override_env: Annotated[
        bool,
        typer.Option(
            help="Load the .env file in this or the parent directory, but also override currently set environment variables",
        ),
    ] = False,
    env_path: Annotated[
        Optional[str],
        typer.Option(
            help="Path to .env file to load. Defaults to .env in current or parent directory.",
        ),
    ] = None,
    cluster: Annotated[
        Optional[str],
        typer.Option(
            envvar="CDF_CLUSTER",
            help="The Cognite Data Fusion cluster to use. Can also be set with the CDF_CLUSTER environment variable.",
        ),
    ] = None,
    project: Annotated[
        Optional[str],
        typer.Option(
            envvar="CDF_PROJECT",
            help="The Cognite Data Fusion project to use. Can also be set with the CDF_PROJECT environment variable.",
        ),
    ] = None,
    version: Annotated[
        bool,
        typer.Option(
            "--version",
            help="See which version of the tooklit and the templates are installed.",
            callback=_version_callback,
        ),
    ] = False,
) -> None:
    """The cdf-tk tool is used to build and deploy Cognite Data Fusion project configurations from the command line or through CI/CD pipelines.

    Each of the main commands has a separate help, e.g. `cdf-tk build --help` or `cdf-tk deploy --help`.

    You can find the documation at https://developer.cognite.com/sdks/toolkit/
    and the template reference documentation at https://developer.cognite.com/sdks/toolkit/references/configs
    """
    if ctx.invoked_subcommand is None:
        print(
            "[bold]A tool to manage and deploy Cognite Data Fusion project configurations from the command line or through CI/CD pipelines.[/]"
        )
        print("[bold yellow]Usage:[/] cdf-tk [OPTIONS] COMMAND [ARGS]...")
        print("       Use --help for more information.")
        return
    if override_env:
        print("  [bold yellow]WARNING:[/] Overriding environment variables with values from .env file...")
        if cluster is not None or project is not None:
            print("            --cluster or --project is set and will override .env file values.")

    if env_path is not None:
        if not (dotenv_file := Path(env_path)).is_file():
            raise ToolkitFileNotFoundError(env_path)

    else:
        if not (dotenv_file := Path.cwd() / ".env").is_file():
            if not (dotenv_file := Path.cwd().parent / ".env").is_file():
                print("[bold yellow]WARNING:[/] No .env file found in current or parent directory.")

    if dotenv_file.is_file():
        if verbose:
            try:
                path_str = dotenv_file.relative_to(Path.cwd())
            except ValueError:
                path_str = dotenv_file.absolute()
            print(f"Loading .env file: {path_str!s}.")
        has_loaded = load_dotenv(dotenv_file, override=override_env)
        if not has_loaded:
            print("  [bold yellow]WARNING:[/] No environment variables found in .env file.")

    ctx.obj = Common(
        verbose=verbose,
        override_env=override_env,
        cluster=cluster,
        project=project,
        mockToolGlobals=None,
    )


@app.command("build")
def build(
    ctx: typer.Context,
    source_dir: Annotated[
        str,
        typer.Argument(
            help="Where to find the module templates to build from",
            allow_dash=True,
        ),
    ] = "./",
    build_dir: Annotated[
        str,
        typer.Option(
            "--build-dir",
            "-b",
            help="Where to save the built module files",
        ),
    ] = "./build",
    build_env: Annotated[
        str,
        typer.Option(
            "--env",
            "-e",
            help="Build environment to build for",
        ),
    ] = "dev",
    no_clean: Annotated[
        bool,
        typer.Option(
            "--no-clean", "-c", help="Whether not to delete the build directory before building the configurations"
        ),
    ] = False,
) -> None:
    """Build configuration files from the module templates to a local build directory."""
    source_path = Path(source_dir)
    if not source_path.is_dir():
<<<<<<< HEAD
        raise ToolkitNotADirectoryError(str(source_path))

    cognite_modules_path = source_path / COGNITE_MODULES

    system_config = SystemYAML.load_from_directory(cognite_modules_path, build_env)
=======
        print(f"  [bold red]ERROR:[/] {source_path} does not exist")
        exit(1)
    system_config = SystemYAML.load_from_directory(source_path, build_env)
>>>>>>> d5557003
    config = BuildConfigYAML.load_from_directory(source_path, build_env)
    print(
        Panel(
            f"[bold]Building config files from templates into {build_dir!s} for environment {build_env} using {source_path!s} as sources...[/bold]"
            f"\n[bold]Config file:[/] '{config.filepath.absolute()!s}'"
        )
    )
    config.set_environment_variables()

    build_config(
        build_dir=Path(build_dir),
        source_dir=source_path,
        config=config,
        system_config=system_config,
        clean=not no_clean,
        verbose=ctx.obj.verbose,
    )


@app.command("deploy")
def deploy(
    ctx: typer.Context,
    build_dir: Annotated[
        str,
        typer.Argument(
            help="Where to find the module templates to deploy from. Defaults to current directory.",
            allow_dash=True,
        ),
    ] = "./build",
    build_env: Annotated[
        str,
        typer.Option(
            "--env",
            "-e",
            help="CDF project environment to build for. Defined in environments.yaml.",
        ),
    ] = "dev",
    interactive: Annotated[
        bool,
        typer.Option(
            "--interactive",
            "-i",
            help="Whether to use interactive mode when deciding which modules to deploy.",
        ),
    ] = False,
    drop: Annotated[
        bool,
        typer.Option(
            "--drop",
            "-d",
            help="Whether to drop existing configurations, drop per resource if present.",
        ),
    ] = False,
    drop_data: Annotated[
        bool,
        typer.Option(
            "--drop-data",
            help="Whether to drop existing data in data model containers and spaces.",
        ),
    ] = False,
    dry_run: Annotated[
        bool,
        typer.Option(
            "--dry-run",
            "-r",
            help="Whether to do a dry-run, do dry-run if present.",
        ),
    ] = False,
    include: Annotated[
        Optional[list[str]],
        typer.Option(
            "--include",
            "-i",
            help=f"Specify which resources to deploy, available options: {_AVAILABLE_DATA_TYPES}.",
        ),
    ] = None,
) -> None:
    """Deploy one or more resource types from the built configurations to a CDF project environment of your choice (as set in environments.yaml)."""
    # Override cluster and project from the options/env variables
    ToolGlobals = CDFToolConfig.from_context(ctx)

    build_ = BuildEnvironment.load(read_yaml_file(Path(build_dir) / BUILD_ENVIRONMENT_FILE), build_env, "deploy")
    build_.set_environment_variables()

    print(Panel(f"[bold]Deploying config files from {build_dir} to environment {build_env}...[/]"))
    build_path = Path(build_dir)
    if not build_path.is_dir():
        raise ToolkitNotADirectoryError(f"'{build_dir}'. Did you forget to run `cdf-tk build` first?")

    include = _process_include(include, interactive)
    if not _RUNNING_IN_BROWSER:
        print(ToolGlobals.as_string())

    # The 'auth' loader is excluded, as it is run twice,
    # once with all_scoped_only and once with resource_scoped_only
    selected_loaders = {
        loader_cls: loader_cls.dependencies
        for folder_name, loader_classes in LOADER_BY_FOLDER_NAME.items()
        if folder_name in include and folder_name != "auth" and (build_path / folder_name).is_dir()
        for loader_cls in loader_classes
    }
    results = DeployResults([], "deploy", dry_run=dry_run)
    ordered_loaders = list(TopologicalSorter(selected_loaders).static_order())
    if len(ordered_loaders) > len(selected_loaders):
        print("[bold yellow]WARNING:[/] Some resources were added due to dependencies.")
    if drop or drop_data:
        # Drop has to be done in the reverse order of deploy.
        if drop and drop_data:
            print(Panel("[bold] Cleaning resources as --drop and --drop-data are passed[/]"))
        elif drop:
            print(Panel("[bold] Cleaning resources as --drop is passed[/]"))
        elif drop_data:
            print(Panel("[bold] Cleaning resources as --drop-data is passed[/]"))

        for loader_cls in reversed(ordered_loaders):
            if not issubclass(loader_cls, ResourceLoader):
                continue
            loader = loader_cls.create_loader(ToolGlobals)
            result = loader.clean_resources(
                build_path / loader_cls.folder_name,
                ToolGlobals,
                drop=drop,
                dry_run=dry_run,
                drop_data=drop_data,
                verbose=ctx.obj.verbose,
            )
            if result:
                results[result.name] = result
            if ToolGlobals.failed:
                raise ToolkitCleanResourceError(f"Failure to clean {loader_cls.folder_name} as expected.")

        if "auth" in include and (directory := (Path(build_dir) / "auth")).is_dir():
            result = AuthLoader.create_loader(ToolGlobals, target_scopes="all").clean_resources(
                directory,
                ToolGlobals,
                drop=drop,
                dry_run=dry_run,
                verbose=ctx.obj.verbose,
            )
            if result:
                results[result.name] = result
            if ToolGlobals.failed:
                # TODO: Clean auth? What does that mean?
                raise ToolkitCleanResourceError("Failure to clean auth as expected.")

        print("[bold]...cleaning complete![/]")

    arguments = dict(
        ToolGlobals=ToolGlobals,
        dry_run=dry_run,
        has_done_drop=drop,
        has_dropped_data=drop_data,
        verbose=ctx.obj.verbose,
    )
    if drop or drop_data:
        print(Panel("[bold]DEPLOYING resources...[/]"))
    if "auth" in include and (directory := (Path(build_dir) / "auth")).is_dir():
        # First, we need to get all the generic access, so we can create the rest of the resources.
        result = (
            AuthLoader
            .create_loader(ToolGlobals, target_scopes="all_scoped_only")
            .deploy_resources(directory, **arguments)
        )  # fmt: skip
        if ToolGlobals.failed:
            raise ToolkitDeployResourceError("Failure to deploy auth (groups) with ALL scope as expected.")
        if result:
            results[result.name] = result
        if ctx.obj.verbose:
            print("")  # Extra newline

    for loader_cls in ordered_loaders:
        result = loader_cls.create_loader(ToolGlobals).deploy_resources(  # type: ignore[assignment]
            build_path / loader_cls.folder_name, **arguments
        )
        if ToolGlobals.failed:
            if results and results.has_counts:
                print(results.counts_table())
            if results and results.has_uploads:
                print(results.uploads_table())
            raise ToolkitDeployResourceError(f"Failure to load/deploy {loader_cls.folder_name} as expected.")
        if result:
            results[result.name] = result
        if ctx.obj.verbose:
            print("")  # Extra newline

    if "auth" in include and (directory := (Path(build_dir) / "auth")).is_dir():
        # Last, we create the Groups again, but this time we do not filter out any capabilities
        # and we do not skip validation as the resources should now have been created.
        loader = AuthLoader.create_loader(ToolGlobals, target_scopes="resource_scoped_only")
        result = loader.deploy_resources(directory, **arguments)
        if ToolGlobals.failed:
            raise ToolkitDeployResourceError("Failure to deploy auth (groups) scoped to resources as expected.")
        if result:
            results[result.name] = result
    if results.has_counts:
        print(results.counts_table())
    if results.has_uploads:
        print(results.uploads_table())
    if ToolGlobals.failed:
        raise ToolkitDeployResourceError("Failure to deploy auth (groups) scoped to resources as expected.")


@app.command("clean")
def clean(
    ctx: typer.Context,
    build_dir: Annotated[
        str,
        typer.Argument(
            help="Where to find the module templates to clean from. Defaults to ./build directory.",
            allow_dash=True,
        ),
    ] = "./build",
    build_env: Annotated[
        str,
        typer.Option(
            "--env",
            "-e",
            help="CDF project environment to use for cleaning.",
        ),
    ] = "dev",
    interactive: Annotated[
        bool,
        typer.Option(
            "--interactive",
            "-i",
            help="Whether to use interactive mode when deciding which resource types to clean.",
        ),
    ] = False,
    dry_run: Annotated[
        bool,
        typer.Option(
            "--dry-run",
            "-r",
            help="Whether to do a dry-run, do dry-run if present",
        ),
    ] = False,
    include: Annotated[
        Optional[list[str]],
        typer.Option(
            "--include",
            "-i",
            help=f"Specify which resource types to deploy, supported types: {_AVAILABLE_DATA_TYPES}",
        ),
    ] = None,
) -> None:
    """Clean up a CDF environment as set in environments.yaml restricted to the entities in the configuration files in the build directory."""
    # Override cluster and project from the options/env variables
    ToolGlobals = CDFToolConfig.from_context(ctx)

    build_ = BuildEnvironment.load(read_yaml_file(Path(build_dir) / BUILD_ENVIRONMENT_FILE), build_env, "clean")
    build_.set_environment_variables()

    Panel(f"[bold]Cleaning environment {build_env} based on config files from {build_dir}...[/]")
    build_path = Path(build_dir)
    if not build_path.is_dir():
        raise ToolkitNotADirectoryError(f"'{build_dir}'. Did you forget to run `cdf-tk build` first?")

    include = _process_include(include, interactive)

    # The 'auth' loader is excluded, as it is run at the end.
    selected_loaders = {
        loader_cls: loader_cls.dependencies
        for folder_name, loader_classes in LOADER_BY_FOLDER_NAME.items()
        if folder_name in include and folder_name != "auth" and (build_path / folder_name).is_dir()
        for loader_cls in loader_classes
    }

    print(ToolGlobals.as_string())
    if ToolGlobals.failed:
        raise ToolkitCleanResourceError("Failure to delete data models as expected.")

    results = DeployResults([], "clean", dry_run=dry_run)
    resolved_list = list(TopologicalSorter(selected_loaders).static_order())
    if len(resolved_list) > len(selected_loaders):
        print("[bold yellow]WARNING:[/] Some resources were added due to dependencies.")
    for loader_cls in reversed(resolved_list):
        if not issubclass(loader_cls, ResourceLoader):
            continue
        loader = loader_cls.create_loader(ToolGlobals)
        if type(loader) is DataSetsLoader:
            print("[bold yellow]WARNING:[/] Dataset cleaning is not supported, skipping...")
            continue
        result = loader.clean_resources(
            build_path / loader_cls.folder_name,
            ToolGlobals,
            drop=True,
            dry_run=dry_run,
            drop_data=True,
            verbose=ctx.obj.verbose,
        )
        if result:
            results[result.name] = result
        if ToolGlobals.failed:
            if results and results.has_counts:
                print(results.counts_table())
            if results and results.has_uploads:
                print(results.uploads_table())
            raise ToolkitCleanResourceError(f"Failure to clean {loader_cls.folder_name} as expected.")

    if "auth" in include and (directory := (Path(build_dir) / "auth")).is_dir():
        result = AuthLoader.create_loader(ToolGlobals, target_scopes="all").clean_resources(
            directory,
            ToolGlobals,
            drop=True,
            dry_run=dry_run,
            verbose=ctx.obj.verbose,
        )
        if ToolGlobals.failed:
            raise ToolkitCleanResourceError("Failure to clean auth as expected.")
        if result:
            results[result.name] = result
    if results.has_counts:
        print(results.counts_table())
    if results.has_uploads:
        print(results.uploads_table())
    if ToolGlobals.failed:
        raise ToolkitCleanResourceError("Failure to clean auth as expected.")


@auth_app.callback(invoke_without_command=True)
def auth_main(ctx: typer.Context) -> None:
    """Test, validate, and configure authentication and authorization for CDF projects."""
    if ctx.invoked_subcommand is None:
        print("Use [bold yellow]cdf-tk auth --help[/] for more information.")
    return None


@auth_app.command("verify")
def auth_verify(
    ctx: typer.Context,
    dry_run: Annotated[
        bool,
        typer.Option(
            "--dry-run",
            "-r",
            help="Whether to do a dry-run, do dry-run if present.",
        ),
    ] = False,
    interactive: Annotated[
        bool,
        typer.Option(
            "--interactive",
            "-i",
            help="Will run the verification in interactive mode, prompting for input. Used to bootstrap a new project.",
        ),
    ] = False,
    group_file: Annotated[
        Optional[str],
        typer.Option(
            "--group-file",
            "-f",
            help="Path to group yaml configuration file to use for group verification. Defaults to admin.readwrite.group.yaml from the cdf_auth_readwrite_all common module.",
        ),
    ] = None,
    update_group: Annotated[
        int,
        typer.Option(
            "--update-group",
            "-u",
            help="Used to update an existing group with the configurations from the configuration file. Set to the group id to update or 1 to update the default write-all group (if the tool is only member of one group).",
        ),
    ] = 0,
    create_group: Annotated[
        Optional[str],
        typer.Option(
            "--create-group",
            "-c",
            help="Used to create a new group with the configurations from the configuration file. Set to the source id that the new group should be configured with.",
        ),
    ] = None,
) -> None:
    """When you have the necessary information about your identity provider configuration,
    you can use this command to configure the tool and verify that the token has the correct access rights to the project.
    It can also create a group with the correct access rights, defaulting to write-all group
    meant for an admin/CICD pipeline.

    As a minimum, you need the CDF project name, the CDF cluster, an identity provider token URL, and a service account client ID
    and client secret (or an OAuth2 token set in CDF_TOKEN environment variable).

    Needed capabilities for bootstrapping:
    "projectsAcl": ["LIST", "READ"],
    "groupsAcl": ["LIST", "READ", "CREATE", "UPDATE", "DELETE"]

    The default bootstrap group configuration is admin.readwrite.group.yaml from the cdf_auth_readwrite_all common module.
    """
    # TODO: Check if groupsAcl.UPDATE does nothing?
    if create_group is not None and update_group != 0:
        raise ToolkitInvalidSettingsError("--create-group and --update-group are mutually exclusive.")
    with contextlib.redirect_stdout(None):
        # Remove the Error message from failing to load the config
        # This is verified in check_auth
        ToolGlobals = CDFToolConfig.from_context(ctx)

    if group_file is None:
        template_dir = cast(Path, resources.files("cognite_toolkit"))
        group_path = template_dir.joinpath(
            Path(f"./{COGNITE_MODULES}/common/cdf_auth_readwrite_all/auth/admin.readwrite.group.yaml")
        )
    else:
        group_path = Path(group_file)
    bootstrap.check_auth(
        ToolGlobals,
        group_file=group_path,
        update_group=update_group,
        create_group=create_group,
        interactive=interactive,
        dry_run=dry_run,
        verbose=ctx.obj.verbose,
    )
    if ToolGlobals.failed:
        raise ToolkitValidationError("Failure to verify access rights.")


@app.command("init")
def main_init(
    ctx: typer.Context,
    dry_run: Annotated[
        bool,
        typer.Option(
            "--dry-run",
            "-r",
            help="Whether to do a dry-run, do dry-run if present.",
        ),
    ] = False,
    upgrade: Annotated[
        bool,
        typer.Option(
            "--upgrade",
            "-u",
            help="Will upgrade templates in place without overwriting existing config.yaml and other files.",
        ),
    ] = False,
    git_branch: Annotated[
        Optional[str],
        typer.Option(
            "--git",
            "-g",
            help="Will download the latest templates from the git repository branch specified. Use `main` to get the very latest templates.",
        ),
    ] = None,
    no_backup: Annotated[
        bool,
        typer.Option(
            "--no-backup",
            help="Will skip making a backup before upgrading.",
        ),
    ] = False,
    clean: Annotated[
        bool,
        typer.Option(
            "--clean",
            help="Will delete the new_project directory before starting.",
        ),
    ] = False,
    init_dir: Annotated[
        str,
        typer.Argument(
            help="Directory path to project to initialize or upgrade with templates.",
        ),
    ] = "new_project",
) -> None:
    """Initialize or upgrade a new CDF project with templates."""
    project_dir: Union[ProjectDirectoryUpgrade, ProjectDirectoryInit]
    if upgrade:
        project_dir = ProjectDirectoryUpgrade(Path.cwd() / f"{init_dir}", dry_run)
        if project_dir.cognite_module_version == current_version:
            print("No changes to the toolkit detected.")
            typer.Exit()
    else:
        project_dir = ProjectDirectoryInit(Path.cwd() / f"{init_dir}", dry_run)

    verbose = ctx.obj.verbose

    project_dir.set_source(git_branch)

    project_dir.create_project_directory(clean)

    if isinstance(project_dir, ProjectDirectoryUpgrade):
        project_dir.do_backup(no_backup, verbose)

    project_dir.print_what_to_copy()

    project_dir.copy(verbose)

    project_dir.upsert_config_yamls(clean)

    if not dry_run:
        print(Panel(project_dir.done_message()))

    if isinstance(project_dir, ProjectDirectoryUpgrade):
        project_dir.print_manual_steps()


@describe_app.callback(invoke_without_command=True)
def describe_main(ctx: typer.Context) -> None:
    """Commands to describe and document configurations and CDF project state, use --project (ENV_VAR: CDF_PROJECT) to specify project to use."""
    if ctx.invoked_subcommand is None:
        print("Use [bold yellow]cdf-tk describe --help[/] for more information.")
    return None


@describe_app.command("datamodel")
def describe_datamodel_cmd(
    ctx: typer.Context,
    space: Annotated[
        Optional[str],
        typer.Option(
            "--space",
            "-s",
            prompt=True,
            help="Space where the data model to describe is located.",
        ),
    ] = None,
    data_model: Annotated[
        Optional[str],
        typer.Option(
            "--datamodel",
            "-d",
            prompt=False,
            help="Data model to describe. If not specified, the first data model found in the space will be described.",
        ),
    ] = None,
) -> None:
    """This command will describe the characteristics of a data model given the space
    name and datamodel name."""
    if space is None or len(space) == 0:
        raise ToolkitValidationError("--space is required.")
    ToolGlobals = CDFToolConfig.from_context(ctx)
    describe_datamodel(ToolGlobals, space, data_model)
    return None


@run_app.callback(invoke_without_command=True)
def run_main(ctx: typer.Context) -> None:
    """Commands to execute processes in CDF, use --project (ENV_VAR: CDF_PROJECT) to specify project to use."""
    if ctx.invoked_subcommand is None:
        print("Use [bold yellow]cdf-tk run --help[/] for more information.")


@run_app.command("transformation")
def run_transformation_cmd(
    ctx: typer.Context,
    external_id: Annotated[
        Optional[str],
        typer.Option(
            "--external-id",
            "-e",
            prompt=True,
            help="External id of the transformation to run.",
        ),
    ] = None,
) -> None:
    """This command will run the specified transformation using a one-time session."""
    ToolGlobals = CDFToolConfig.from_context(ctx)
    external_id = cast(str, external_id).strip()
    run_transformation(ToolGlobals, external_id)


@run_app.command("function")
def run_function_cmd(
    ctx: typer.Context,
    external_id: Annotated[
        Optional[str],
        typer.Option(
            "--external-id",
            "-e",
            prompt=True,
            help="External id of the function to run.",
        ),
    ] = None,
    payload: Annotated[
        Optional[str],
        typer.Option(
            "--payload",
            "-p",
            help='Payload to send to the function, remember to escape " with \\.',
        ),
    ] = None,
    follow: Annotated[
        bool,
        typer.Option(
            "--follow",
            "-f",
            help="Use follow to wait for results of function.",
        ),
    ] = False,
    local: Annotated[
        bool,
        typer.Option(
            "--local",
            "-l",
            help="Run the function locally in a virtual environment.",
        ),
    ] = False,
    rebuild_env: Annotated[
        bool,
        typer.Option(
            "--rebuild-env",
            "-r",
            help="Rebuild the virtual environment.",
        ),
    ] = False,
    no_cleanup: Annotated[
        bool,
        typer.Option(
            "--no-cleanup",
            "-n",
            help="Do not delete the temporary build directory.",
        ),
    ] = False,
    source_dir: Annotated[
        Optional[str],
        typer.Argument(
            help="Where to find the module templates to build from",
        ),
    ] = None,
    schedule: Annotated[
        Optional[str],
        typer.Option(
            "--schedule",
            "-s",
            help="Run the function locally with the credentials from the schedule specified with the cron expression.",
        ),
    ] = None,
    build_env: Annotated[
        str,
        typer.Option(
            "--env",
            "-e",
            help="Build environment to build for",
        ),
    ] = "dev",
) -> None:
    """This command will run the specified function using a one-time session."""
    ToolGlobals = CDFToolConfig.from_context(ctx)
    external_id = cast(str, external_id).strip()
    if not local:
        run_function(ToolGlobals, external_id=external_id, payload=payload or "", follow=follow)
        return None
    if follow:
        print("  [bold yellow]WARNING:[/] --follow is not supported when running locally and should not be specified.")
    if source_dir is None:
        source_dir = "./"
    source_path = Path(source_dir)
    system_yaml = Path(source_path / "cognite_modules/_system.yaml")
    if not source_path.is_dir() or not system_yaml.is_file():
        raise ToolkitValidationError(
            f"{source_path} is not a valid project directory. Expecting to find in {system_yaml}."
        )
    ToolGlobals = CDFToolConfig.from_context(ctx)
    run_local_function(
        ToolGlobals=ToolGlobals,
        source_path=source_path,
        external_id=external_id,
        payload=payload or "{}",
        schedule=schedule,
        build_env=build_env,
        rebuild_env=rebuild_env,
        verbose=ctx.obj.verbose,
        no_cleanup=no_cleanup,
    )


@pull_app.callback(invoke_without_command=True)
def pull_main(ctx: typer.Context) -> None:
    """Commands to download resource configurations from CDF into the module directory."""
    if ctx.invoked_subcommand is None:
        print("Use [bold yellow]cdf-tk pull --help[/] for more information.")


@pull_app.command("transformation")
def pull_transformation_cmd(
    ctx: typer.Context,
    external_id: Annotated[
        str,
        typer.Option(
            "--external-id",
            "-e",
            prompt=True,
            help="External id of the transformation to pull.",
        ),
    ],
    source_dir: Annotated[
        str,
        typer.Argument(
            help="Where to find the destination module templates (project directory).",
            allow_dash=True,
        ),
    ] = "./",
    env: Annotated[
        str,
        typer.Option(
            "--env",
            "-e",
            help="Environment to use.",
        ),
    ] = "dev",
    dry_run: Annotated[
        bool,
        typer.Option(
            "--dry-run",
            "-r",
            help="Whether to do a dry-run, do dry-run if present.",
        ),
    ] = False,
) -> None:
    """This command will pull the specified transformation and update its YAML file in the module folder"""
    pull_command(
        source_dir, external_id, env, dry_run, ctx.obj.verbose, CDFToolConfig.from_context(ctx), TransformationLoader
    )


@pull_app.command("node")
def pull_node_cmd(
    ctx: typer.Context,
    space: Annotated[
        str,
        typer.Option(
            "--space",
            "-s",
            prompt=True,
            help="Space where the node to pull can be found.",
        ),
    ],
    external_id: Annotated[
        str,
        typer.Option(
            "--external-id",
            "-e",
            prompt=True,
            help="External id of the node to pull.",
        ),
    ],
    source_dir: Annotated[
        str,
        typer.Argument(
            help="Where to find the destination module templates (project directory).",
            allow_dash=True,
        ),
    ] = "./",
    env: Annotated[
        str,
        typer.Option(
            "--env",
            "-e",
            help="Environment to use.",
        ),
    ] = "dev",
    dry_run: Annotated[
        bool,
        typer.Option(
            "--dry-run",
            "-r",
            help="Whether to do a dry-run, do dry-run if present.",
        ),
    ] = False,
) -> None:
    """This command will pull the specified node and update its YAML file in the module folder."""
    pull_command(
        source_dir,
        NodeId(space, external_id),
        env,
        dry_run,
        ctx.obj.verbose,
        CDFToolConfig.from_context(ctx),
        NodeLoader,
    )


@dump_app.command("datamodel")
def dump_datamodel_cmd(
    ctx: typer.Context,
    space: Annotated[
        str,
        typer.Option(
            "--space",
            "-s",
            prompt=True,
            help="Space where the datamodel to pull can be found.",
        ),
    ],
    external_id: Annotated[
        str,
        typer.Option(
            "--external-id",
            "-e",
            prompt=True,
            help="External id of the datamodel to pull.",
        ),
    ],
    version: Annotated[
        Optional[str],
        typer.Option(
            "--version",
            "-v",
            help="Version of the datamodel to pull.",
        ),
    ] = None,
    clean: Annotated[
        bool,
        typer.Option(
            "--clean",
            "-c",
            help="Delete the output directory before pulling the datamodel.",
        ),
    ] = False,
    output_dir: Annotated[
        str,
        typer.Argument(
            help="Where to dump the datamodel YAML files.",
            allow_dash=True,
        ),
    ] = "tmp",
) -> None:
    """This command will dump the selected data model as yaml to the folder specified, defaults to /tmp."""
    dump_datamodel_command(
        CDFToolConfig.from_context(ctx),
        DataModelId(space, external_id, version),
        Path(output_dir),
        clean,
        ctx.obj.verbose,
    )


def _process_include(include: Optional[list[str]], interactive: bool) -> list[str]:
    if include and (invalid_types := set(include).difference(_AVAILABLE_DATA_TYPES)):
        raise ToolkitValidationError(
            f"Invalid resource types specified: {invalid_types}, available types: {_AVAILABLE_DATA_TYPES}"
        )
    include = include or list(_AVAILABLE_DATA_TYPES)
    if interactive:
        include = _select_data_types(include)
    return include


def _select_data_types(include: Sequence[str]) -> list[str]:
    mapping: dict[int, str] = {}
    for i, datatype in enumerate(include):
        print(f"[bold]{i})[/] {datatype}")
        mapping[i] = datatype
    print("\na) All")
    print("q) Quit")
    answer = input("Select resource types to include: ")
    if answer.casefold() == "a":
        return list(include)
    elif answer.casefold() == "q":
        raise SystemExit(0)
    else:
        try:
            return [mapping[int(answer)]]
        except ValueError:
            raise ToolkitInvalidSettingsError(f"Invalid selection: {answer}")


if __name__ == "__main__":
    # Typer is meddling with sys.excepthook, so this is a workaround for 'app()'
    # to do some custom exception handling:
    command = typer.main.get_command(app)
    try:
        command(standalone_mode=False)
    except ToolkitError as err:
        print(f"  [bold red]ERROR:[/] {err}")
        sys.exit(1)

    sys.exit(0)<|MERGE_RESOLUTION|>--- conflicted
+++ resolved
@@ -242,17 +242,9 @@
     """Build configuration files from the module templates to a local build directory."""
     source_path = Path(source_dir)
     if not source_path.is_dir():
-<<<<<<< HEAD
         raise ToolkitNotADirectoryError(str(source_path))
 
-    cognite_modules_path = source_path / COGNITE_MODULES
-
-    system_config = SystemYAML.load_from_directory(cognite_modules_path, build_env)
-=======
-        print(f"  [bold red]ERROR:[/] {source_path} does not exist")
-        exit(1)
     system_config = SystemYAML.load_from_directory(source_path, build_env)
->>>>>>> d5557003
     config = BuildConfigYAML.load_from_directory(source_path, build_env)
     print(
         Panel(
