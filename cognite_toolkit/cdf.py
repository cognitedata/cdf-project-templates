#!/usr/bin/env python
import shutil
import tempfile
import urllib
import zipfile
from collections.abc import Sequence
from dataclasses import dataclass
from graphlib import TopologicalSorter
from importlib import resources
from pathlib import Path
from typing import Annotated, Optional

import typer
from dotenv import load_dotenv
from rich import print
from rich.panel import Panel

from cognite_toolkit import _version
from cognite_toolkit.cdf_tk import bootstrap

# from scripts.delete import clean_out_datamodels
from cognite_toolkit.cdf_tk.load import (
    LOADER_BY_FOLDER_NAME,
    AuthLoader,
    drop_load_resources,
)
from cognite_toolkit.cdf_tk.templates import build_config, read_environ_config
from cognite_toolkit.cdf_tk.utils import CDFToolConfig

app = typer.Typer(pretty_exceptions_short=False, pretty_exceptions_show_locals=False, pretty_exceptions_enable=False)
auth_app = typer.Typer(
    pretty_exceptions_short=False, pretty_exceptions_show_locals=False, pretty_exceptions_enable=False
)
app.add_typer(auth_app, name="auth")


_AVAILABLE_DATA_TYPES: tuple[str] = tuple(LOADER_BY_FOLDER_NAME)


# Common parameters handled in common callback
@dataclass
class Common:
    override_env: bool
    verbose: bool
    cluster: str
    project: str
    mockToolGlobals: CDFToolConfig


def _version_callback(value: bool):
    if value:
        typer.echo(f"CDF-Toolkit version: {_version.__version__}, Template version: {_version.__template_version__}")
        raise typer.Exit()


@app.callback(invoke_without_command=True)
def common(
    ctx: typer.Context,
    verbose: Annotated[
        bool,
        typer.Option(
            help="Turn on to get more verbose output",
        ),
    ] = False,
    override_env: Annotated[
        bool,
        typer.Option(
            help="Use .env file to override current environment variables",
        ),
    ] = False,
    cluster: Annotated[
        Optional[str],
        typer.Option(
            envvar="CDF_CLUSTER",
            help="Cognite Data Fusion cluster to use",
        ),
    ] = None,
    project: Annotated[
        Optional[str],
        typer.Option(
            envvar="CDF_PROJECT",
            help="Cognite Data Fusion project to use",
        ),
    ] = None,
    version: bool = typer.Option(None, "--version", callback=_version_callback),
):
    if ctx.invoked_subcommand is None:
        print(
            "[bold]A tool to manage and deploy Cognite Data Fusion project configurations from the command line or through CI/CD pipelines.[/]"
        )
        print("[bold yellow]Usage:[/] cdf-tk [OPTIONS] COMMAND [ARGS]...")
        print("       Use --help for more information.")
        return
    if override_env:
        print("  [bold yellow]WARNING:[/] Overriding environment variables with values from .env file...")
        if cluster is not None or project is not None:
            print("            --cluster or --project are set and will override .env file values.")
    if not (Path.cwd() / ".env").is_file():
        if not (Path.cwd().parent / ".env").is_file():
            print("[bold yellow]WARNING:[/] No .env file found in current or parent directory.")
        else:
            if verbose:
                print("Loading .env file found in parent directory.")
            load_dotenv("../.env", override=override_env)
    else:
        if verbose:
            print("Loading .env file found in current directory.")
        load_dotenv(".env", override=override_env)
    ctx.obj = Common(
        verbose=verbose,
        override_env=override_env,
        cluster=cluster,
        project=project,
        mockToolGlobals=None,
    )


@app.command("build")
def build(
    ctx: typer.Context,
    source_dir: Annotated[
        Optional[str],
        typer.Argument(
            help="Where to find the module templates to build from",
            allow_dash=True,
        ),
    ] = "./",
    build_dir: Annotated[
        Optional[str],
        typer.Option(
            "--build-dir",
            "-b",
            help="Where to save the built module files",
        ),
    ] = "./build",
    build_env: Annotated[
        Optional[str],
        typer.Option(
            "--env",
            "-e",
            help="Build environment to build for",
        ),
    ] = "dev",
    clean: Annotated[
        Optional[bool],
        typer.Option(
            "--clean",
            "-c",
            help="Delete the build directory before building the configurations",
        ),
    ] = False,
) -> None:
    """Build configuration files from the module templates to a local build directory."""
    if not Path(source_dir).is_dir() or not (Path(source_dir) / "local.yaml").is_file():
        print(f"  [bold red]ERROR:[/] {source_dir} does not exist or no local.yaml file found.")
        exit(1)
    print(
        Panel(
            f"[bold]Building config files from templates into {build_dir} for environment {build_env} using {source_dir} as sources...[/bold]"
        )
    )

    build_config(
        build_dir=build_dir,
        source_dir=source_dir,
        build_env=build_env,
        clean=clean,
        verbose=ctx.obj.verbose,
    )


@app.command("deploy")
def deploy(
    ctx: typer.Context,
    build_dir: Annotated[
        Optional[str],
        typer.Argument(
            help="Where to find the module templates to deploy from",
            allow_dash=True,
        ),
    ] = "./build",
    build_env: Annotated[
        Optional[str],
        typer.Option(
            "--env",
            "-e",
            help="Build environment to build for",
        ),
    ] = "dev",
    interactive: Annotated[
        Optional[bool],
        typer.Option(
            "--interactive",
            "-i",
            help="Whether to use interactive mode when deciding which modules to deploy",
        ),
    ] = False,
    drop: Annotated[
        Optional[bool],
        typer.Option(
            "--drop",
            "-d",
            help="Whether to drop existing configurations, drop per resource if present",
        ),
    ] = False,
    drop_data: Annotated[
        Optional[bool],
        typer.Option(
            "--drop-data",
            "-D",
            help="Whether to drop existing data, drop data if present (WARNING!! includes data from pipelines)",
        ),
    ] = False,
    dry_run: Annotated[
        Optional[bool],
        typer.Option(
            "--dry-run",
            "-r",
            help="Whether to do a dry-run, do dry-run if present",
        ),
    ] = False,
    include: Annotated[
        Optional[list[str]],
        typer.Option(
            "--include",
            "-i",
            help=f"Specify which resources to deploy, available options: {_AVAILABLE_DATA_TYPES}",
        ),
    ] = None,
) -> None:
    """Deploy one or more configuration types from the built configrations to a CDF environment of your choice (as set in local.yaml)."""
    # Override cluster and project from the options/env variables
    if ctx.obj.mockToolGlobals is not None:
        ToolGlobals = ctx.obj.mockToolGlobals
    else:
        ToolGlobals = CDFToolConfig(
            client_name="cdf-project-templates",
            cluster=ctx.obj.cluster,
            project=ctx.obj.project,
        )
    # Set environment variables from local.yaml
    read_environ_config(root_dir=build_dir, build_env=build_env, set_env_only=True)

    typer.echo(Panel(f"[bold]Deploying config files from {build_dir} to environment {build_env}...[/]"))
    build_path = Path(build_dir)
    if not build_path.is_dir():
        typer.echo(
            f"  [bold yellow]WARNING:[/] {build_dir} does not exists. Did you forget to run `cdf-tk build` first?"
        )
        exit(1)

    include = _process_include(include, interactive)
    print(ToolGlobals.as_string())

    # The 'auth' loader is excluded, as it is run twice,
    # once with all_scoped_skipped_validation and once with resource_scoped_only
    selected_loaders = {
        LoaderCls: LoaderCls.dependencies
        for folder_name, loader_classes in LOADER_BY_FOLDER_NAME.items()
        if folder_name in include and folder_name != "auth" and (build_path / folder_name).is_dir()
        for LoaderCls in loader_classes
    }

    arguments = dict(
        ToolGlobals=ToolGlobals,
        drop=drop,
        load=True,
        dry_run=dry_run,
        drop_data=drop_data,
        verbose=ctx.obj.verbose,
    )

    if "auth" in include and (directory := (Path(build_dir) / "auth")).is_dir():
        # First, we need to get all the generic access, so we can create the rest of the resources.
        print("[bold]EVALUATING auth resources with ALL scope...[/]")
        drop_load_resources(
            AuthLoader.create_loader(ToolGlobals, target_scopes="all_scoped_skipped_validation"),
            directory,
            **arguments,
        )
        if ToolGlobals.failed:
            print("[bold red]ERROR: [/] Failure to deploy auth as expected.")
            exit(1)
    for LoaderCls in TopologicalSorter(selected_loaders).static_order():
        if LoaderCls.folder_name in include and (build_path / LoaderCls.folder_name).is_dir():
            drop_load_resources(
                LoaderCls.create_loader(ToolGlobals),
                build_path / LoaderCls.folder_name,
                **arguments,
            )
            if ToolGlobals.failed:
                print(f"[bold red]ERROR: [/] Failure to load {LoaderCls.folder_name} as expected.")
                exit(1)

    if "auth" in include and (directory := (Path(build_dir) / "auth")).is_dir():
        # Last, we need to get all the scoped access, as the resources should now have been created.
        print("[bold]EVALUATING auth resources scoped to resources...[/]")
        drop_load_resources(
            AuthLoader.create_loader(ToolGlobals, target_scopes="resource_scoped_only"),
            directory,
            **arguments,
        )
    if ToolGlobals.failed:
        print("[bold red]ERROR: [/] Failure to deploy auth as expected.")
        exit(1)


@app.command("clean")
def clean(
    ctx: typer.Context,
    build_dir: Annotated[
        Optional[str],
        typer.Argument(
            help="Where to find the module templates to clean from",
            allow_dash=True,
        ),
    ] = "./build",
    build_env: Annotated[
        Optional[str],
        typer.Option(
            "--env",
            "-e",
            help="Build environment to clean for",
        ),
    ] = "dev",
    interactive: Annotated[
        Optional[bool],
        typer.Option(
            "--interactive",
            "-i",
            help="Whether to use interactive mode when deciding which modules to clean",
        ),
    ] = False,
    dry_run: Annotated[
        Optional[bool],
        typer.Option(
            "--dry-run",
            "-r",
            help="Whether to do a dry-run, do dry-run if present",
        ),
    ] = False,
    include: Annotated[
        Optional[list[str]],
        typer.Option(
            "--include",
            "-i",
            help=f"Specify which resources to deploy, supported types: {_AVAILABLE_DATA_TYPES}",
        ),
    ] = None,
) -> None:
    """Clean up a CDF environment as set in local.yaml based on the configuration files in the build directory."""
    # Override cluster and project from the options/env variables
    if ctx.obj.mockToolGlobals is not None:
        ToolGlobals = ctx.obj.mockToolGlobals
    else:
        ToolGlobals = CDFToolConfig(
            client_name="cdf-project-templates",
            cluster=ctx.obj.cluster,
            project=ctx.obj.project,
        )

    # Set environment variables from local.yaml
    read_environ_config(root_dir=build_dir, build_env=build_env, set_env_only=True)

    print(Panel(f"[bold]Cleaning environment {build_env} based on config files from {build_dir}...[/]"))
    build_path = Path(build_dir)
    if not build_path.is_dir():
        typer.echo(
            f"  [bold yellow]WARNING:[/] {build_dir} does not exists. Did you forget to run `cdf-tk build` first?"
        )
        exit(1)

    include = _process_include(include, interactive)
    print(ToolGlobals.as_string())

    # The 'auth' loader is excluded, as it is run at the end.
    selected_loaders = {
        LoaderCls: LoaderCls.dependencies
        for folder_name, loader_classes in LOADER_BY_FOLDER_NAME.items()
        if folder_name in include and folder_name != "auth" and (build_path / folder_name).is_dir()
        for LoaderCls in loader_classes
    }

    print(ToolGlobals.as_string())
    if ToolGlobals.failed:
        print("[bold red]ERROR: [/] Failure to delete data models as expected.")
        exit(1)

    for LoaderCls in reversed(list(TopologicalSorter(selected_loaders).static_order())):
<<<<<<< HEAD
        drop_load_resources(
            LoaderCls.create_loader(ToolGlobals),
            build_path / LoaderCls.folder_name,
            ToolGlobals,
            drop=True,
            load=False,
            drop_data=True,
            dry_run=dry_run,
            verbose=ctx.obj.verbose,
        )
        if ToolGlobals.failed:
            print(f"[bold red]ERROR: [/] Failure to clean {LoaderCls.folder_name} as expected.")
            exit(1)
=======
        if LoaderCls.folder_name in include and (Path(build_dir) / LoaderCls.folder_name).is_dir():
            drop_load_resources(
                LoaderCls.create_loader(ToolGlobals),
                build_path / LoaderCls.folder_name,
                ToolGlobals,
                drop=True,
                load=False,
                dry_run=dry_run,
                verbose=ctx.obj.verbose,
            )
            if ToolGlobals.failed:
                print(f"[bold red]ERROR: [/] Failure to clean {LoaderCls.folder_name} as expected.")
                exit(1)
>>>>>>> 70bffdc2
    if "auth" in include and (directory := (Path(build_dir) / "auth")).is_dir():
        drop_load_resources(
            AuthLoader.create_loader(ToolGlobals, target_scopes="all_scoped_skipped_validation"),
            directory,
            ToolGlobals,
            drop=True,
            clean=True,
            load=False,
            dry_run=dry_run,
            verbose=ctx.obj.verbose,
        )
        if ToolGlobals.failed:
            print("[bold red]ERROR: [/] Failure to clean auth as expected.")
            exit(1)


@auth_app.callback(invoke_without_command=True)
def auth_main(ctx: typer.Context):
    """Test, validate, and configure authentication and authorization for CDF projects."""
    if ctx.invoked_subcommand is None:
        print("Use [bold yellow]cdf-tk auth --help[/] for more information.")


@auth_app.command("verify")
def auth_verify(
    ctx: typer.Context,
    dry_run: Annotated[
        Optional[bool],
        typer.Option(
            "--dry-run",
            "-r",
            help="Whether to do a dry-run, do dry-run if present",
        ),
    ] = False,
    interactive: Annotated[
        Optional[bool],
        typer.Option(
            "--interactive",
            "-i",
            help="Will run the verification in interactive mode, prompting for input",
        ),
    ] = False,
    group_file: Annotated[
        Optional[str],
        typer.Option(
            "--group-file",
            "-f",
            help="Group yaml configuration file to use for group verification",
        ),
    ] = "/common/cdf_auth_readwrite_all/auth/readwrite.all.group.yaml",
    update_group: Annotated[
        Optional[int],
        typer.Option(
            "--update-group",
            "-u",
            help="Used to update an existing group with the configurations from the configuration file. Set to the group id to update or 1 to update the only available group",
        ),
    ] = 0,
    create_group: Annotated[
        Optional[str],
        typer.Option(
            "--create-group",
            "-c",
            help="Used to create a new group with the configurations from the configuration file. Set to the source id that the new group should be configured with",
        ),
    ] = None,
):
    """When you have a CDF_TOKEN or a pair of CDF_CLIENT_ID and CDF_CLIENT_SECRET for a CDF project,
    you can use this command to verify that the token has the correct access rights to the project.
    It can also create a group with the correct access rights, defaulting to write-all group
    meant for an admin/CICD pipeline.

    Needed capabilites for bootstrapping:
    "projectsAcl": ["LIST", "READ"],
    "groupsAcl": ["LIST", "READ", "CREATE", "UPDATE", "DELETE"]

    The default bootstrap group configuration is readwrite.all.group.yaml from the cdf_auth_readwrite_all common module.
    """
    if create_group is not None and update_group != 0:
        print("[bold red]ERROR: [/] --create-group and --update-group are mutually exclusive.")
        exit(1)
    if ctx.obj.mockToolGlobals is not None:
        ToolGlobals = ctx.obj.mockToolGlobals
    else:
        ToolGlobals = CDFToolConfig(
            client_name="cdf-project-templates",
            cluster=ctx.obj.cluster,
            project=ctx.obj.project,
        )
    bootstrap.check_auth(
        ToolGlobals,
        group_file=group_file,
        update_group=update_group,
        create_group=create_group,
        interactive=interactive,
        dry_run=dry_run,
        verbose=ctx.obj.verbose,
    )
    if ToolGlobals.failed:
        print("[bold red]ERROR: [/] Failure to verify access rights.")
        exit(1)


@app.command("init")
def main_init(
    ctx: typer.Context,
    dry_run: Annotated[
        Optional[bool],
        typer.Option(
            "--dry-run",
            "-r",
            help="Whether to do a dry-run, do dry-run if present",
        ),
    ] = False,
    upgrade: Annotated[
        Optional[bool],
        typer.Option(
            "--upgrade",
            "-u",
            help="Will upgrade templates in place without overwriting config.yaml files",
        ),
    ] = False,
    git: Annotated[
        Optional[str],
        typer.Option(
            "--git",
            "-g",
            help="Will download the latest templates from the git repository branch specified. Use `main` to get the very latest templates.",
        ),
    ] = None,
    no_backup: Annotated[
        Optional[bool],
        typer.Option(
            "--no-backup",
            help="Will skip making a backup before upgrading",
        ),
    ] = False,
    clean: Annotated[
        Optional[bool],
        typer.Option(
            "--clean",
            help="Will delete the new_project directory before starting",
        ),
    ] = False,
    init_dir: Annotated[
        Optional[str],
        typer.Argument(
            help="Directory to initialize with templates",
        ),
    ] = "new_project",
):
    """Initialize a new CDF project with templates."""

    files_to_copy = [
        "default.config.yaml",
        "default.packages.yaml",
    ]
    dirs_to_copy = []
    if not upgrade:
        files_to_copy.extend(
            [
                "config.yaml",
                "local.yaml",
                "packages.yaml",
                "README.md",
                ".gitignore",
                ".env.tmpl",
            ]
        )
        dirs_to_copy.append("local_modules")
    module_dirs_to_copy = [
        "common",
        "modules",
        "examples",
        "experimental",
    ]
    template_dir = resources.files("cognite_toolkit")
    target_dir = Path.cwd() / f"{init_dir}"
    if target_dir.exists():
        if not upgrade:
            if clean:
                if dry_run:
                    print(f"Would clean out directory {target_dir}...")
                else:
                    print(f"Cleaning out directory {target_dir}...")
                    shutil.rmtree(target_dir)
            else:
                print(f"Directory {target_dir} already exists.")
                exit(1)
        else:
            print(f"[bold]Upgrading directory {target_dir}...[/b]")
    elif upgrade:
        print(f"Found no directory {target_dir} to upgrade.")
        exit(1)
    if not dry_run and not upgrade:
        target_dir.mkdir(exist_ok=True)
    if upgrade:
        print("  Will upgrade modules and files in place, config.yaml files will not be touched.")
    print(f"Will copy these files to {target_dir}:")
    print(files_to_copy)
    print(f"Will copy these module directories to {target_dir}:")
    print(module_dirs_to_copy)
    print(f"Will copy these directories to {target_dir}:")
    print(dirs_to_copy)
    extract_dir = None
    if upgrade and git is not None:
        zip = f"https://github.com/cognitedata/cdf-project-templates/archive/refs/heads/{git}.zip"
        extract_dir = tempfile.mkdtemp(prefix="git.", suffix=".tmp", dir=Path.cwd())
        print(f"Upgrading templates from https://github.com/cognitedata/cdf-project-templates, branch {git}...")
        print(
            "  [bold yellow]WARNING:[/] You are only upgrading templates, not the cdf-tk tool. Your current version may not support the new templates."
        )
        if not dry_run:
            try:
                zip_path, _ = urllib.request.urlretrieve(zip)
                with zipfile.ZipFile(zip_path, "r") as f:
                    f.extractall(extract_dir)
            except Exception as e:
                print(
                    f"Failed to download templates. Are you sure that the branch {git} exists in the repository?\n{e}"
                )
                exit(1)
        template_dir = Path(extract_dir) / f"cdf-project-templates-{git}" / "cognite_toolkit"
    for f in files_to_copy:
        if dry_run and ctx.obj.verbose:
            print("Would copy file", f, "to", target_dir)
        elif not dry_run:
            if ctx.obj.verbose:
                print("Copying file", f, "to", target_dir)
            shutil.copyfile(Path(template_dir) / f, target_dir / f)
    for d in dirs_to_copy:
        if dry_run and ctx.obj.verbose:
            if upgrade:
                print("Would copy and overwrite directory", d, "to", target_dir)
            else:
                print("Would copy directory", d, "to", target_dir)
        elif not dry_run:
            if ctx.obj.verbose:
                print("Copying directory", d, "to", target_dir)
            shutil.copytree(Path(template_dir) / d, target_dir / d, dirs_exist_ok=True)
    if upgrade and not no_backup:
        if dry_run:
            if ctx.obj.verbose:
                print(f"Would have backed up {target_dir}")
        else:
            backup_dir = tempfile.mkdtemp(prefix=f"{target_dir.name}.", suffix=".bck", dir=Path.cwd())
            if ctx.obj.verbose:
                print(f"Backing up {target_dir} to {backup_dir}...")
            shutil.copytree(Path(target_dir), Path(backup_dir), dirs_exist_ok=True)
    elif upgrade:
        print("[bold yellow]WARNING:[/] --no-backup is specified, no backup will be made.")
    for d in module_dirs_to_copy:
        if not dry_run:
            (Path(target_dir) / d).mkdir(exist_ok=True)
        if ctx.obj.verbose:
            if dry_run:
                print(f"Would have copied modules in {d}")
            else:
                print(f"Copying modules in {d}...")
        if not dry_run:
            shutil.copytree(Path(template_dir / d), target_dir / d, dirs_exist_ok=True)
    if extract_dir is not None:
        shutil.rmtree(extract_dir)
    if not dry_run:
        if upgrade:
            print(f"Project in {target_dir} was upgraded.")
        else:
            print(f"New project created in {target_dir}.")
        if upgrade:
            print("  All default.config.yaml files in the modules have been upgraded.")
            print("  Your config.yaml files may need to be updated to override new default variales.")


def _process_include(include: Optional[list[str]], interactive: bool) -> list[str]:
    if include and (invalid_types := set(include).difference(_AVAILABLE_DATA_TYPES)):
        print(
            f"  [bold red]ERROR:[/] Invalid data types specified: {invalid_types}, available types: {_AVAILABLE_DATA_TYPES}"
        )
        exit(1)
    include = include or list(_AVAILABLE_DATA_TYPES)
    if interactive:
        include = _select_data_types(include)
    return include


def _select_data_types(include: Sequence[str]) -> list[str]:
    mapping: dict[int, str] = {}
    for i, datatype in enumerate(include):
        print(f"[bold]{i})[/] {datatype}")
        mapping[i] = datatype
    print("\na) All")
    print("q) Quit")
    answer = input("Select data types to include: ")
    if answer.casefold() == "a":
        return list(include)
    elif answer.casefold() == "q":
        exit(0)
    else:
        try:
            return [mapping[int(answer)]]
        except ValueError:
            print(f"Invalid selection: {answer}")
            exit(1)


if __name__ == "__main__":
    app()<|MERGE_RESOLUTION|>--- conflicted
+++ resolved
@@ -282,15 +282,14 @@
             print("[bold red]ERROR: [/] Failure to deploy auth as expected.")
             exit(1)
     for LoaderCls in TopologicalSorter(selected_loaders).static_order():
-        if LoaderCls.folder_name in include and (build_path / LoaderCls.folder_name).is_dir():
-            drop_load_resources(
-                LoaderCls.create_loader(ToolGlobals),
-                build_path / LoaderCls.folder_name,
-                **arguments,
-            )
-            if ToolGlobals.failed:
-                print(f"[bold red]ERROR: [/] Failure to load {LoaderCls.folder_name} as expected.")
-                exit(1)
+        drop_load_resources(
+            LoaderCls.create_loader(ToolGlobals),
+            build_path / LoaderCls.folder_name,
+            **arguments,
+        )
+        if ToolGlobals.failed:
+            print(f"[bold red]ERROR: [/] Failure to load {LoaderCls.folder_name} as expected.")
+            exit(1)
 
     if "auth" in include and (directory := (Path(build_dir) / "auth")).is_dir():
         # Last, we need to get all the scoped access, as the resources should now have been created.
@@ -387,7 +386,6 @@
         exit(1)
 
     for LoaderCls in reversed(list(TopologicalSorter(selected_loaders).static_order())):
-<<<<<<< HEAD
         drop_load_resources(
             LoaderCls.create_loader(ToolGlobals),
             build_path / LoaderCls.folder_name,
@@ -401,21 +399,6 @@
         if ToolGlobals.failed:
             print(f"[bold red]ERROR: [/] Failure to clean {LoaderCls.folder_name} as expected.")
             exit(1)
-=======
-        if LoaderCls.folder_name in include and (Path(build_dir) / LoaderCls.folder_name).is_dir():
-            drop_load_resources(
-                LoaderCls.create_loader(ToolGlobals),
-                build_path / LoaderCls.folder_name,
-                ToolGlobals,
-                drop=True,
-                load=False,
-                dry_run=dry_run,
-                verbose=ctx.obj.verbose,
-            )
-            if ToolGlobals.failed:
-                print(f"[bold red]ERROR: [/] Failure to clean {LoaderCls.folder_name} as expected.")
-                exit(1)
->>>>>>> 70bffdc2
     if "auth" in include and (directory := (Path(build_dir) / "auth")).is_dir():
         drop_load_resources(
             AuthLoader.create_loader(ToolGlobals, target_scopes="all_scoped_skipped_validation"),
