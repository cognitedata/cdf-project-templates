--- conflicted
+++ resolved
@@ -440,7 +440,6 @@
             if filepath.suffix.lower() in PROC_TMPL_VARS_SUFFIX:
                 all_files[resource_folder]["resource_files"].append(filepath)
             else:
-<<<<<<< HEAD
                 all_files[resource_folder]["other_files"].append(filepath)
 
         for resource_folder in all_files:
@@ -457,6 +456,7 @@
                 destination.parent.mkdir(parents=True, exist_ok=True)
                 destination.write_text(content)
                 validate(content, destination, filepath, modules_by_variables)
+                source_by_build_path[destination] = filepath
                 # If we have a function definition, we want to process the directory.
                 if (
                     resource_folder == "functions"
@@ -476,22 +476,6 @@
                         build_dir=build_dir,
                         common_code_dir=Path(project_config_dir / environment.common_function_code),
                         verbose=verbose,
-=======
-                destination.write_text(content)
-            source_by_build_path[destination] = filepath
-            validate(content, destination, filepath, modules_by_variables)
-
-            # If we have a function definition, we want to process the directory.
-            if (
-                resource_folder == "functions"
-                and filepath.suffix.lower() == ".yaml"
-                and re.match(FunctionLoader.filename_pattern, filepath.stem)
-            ):
-                if not printed_function_warning and sys.version_info >= (3, 12):
-                    print(
-                        "      [bold yellow]WARNING:[/] The functions API does not support Python 3.12. "
-                        "It is recommended that you use Python 3.11 or 3.10 to develop functions locally."
->>>>>>> 81d8eca3
                     )
                     all_files[resource_folder]["other_files"] = []
                 if resource_folder == "files":
@@ -524,7 +508,6 @@
                             destination.write_text(data.to_csv())
                         else:
                             destination.write_text(content)
-
             for filepath in all_files[resource_folder]["other_files"]:
                 if verbose:
                     print(f"    [bold green]INFO:[/] Found unrecognized file {filepath}. Copying in untouched...")
