# Copyright 2023 Cognite AS
#
# Licensed under the Apache License, Version 2.0 (the "License");
# you may not use this file except in compliance with the License.
# You may obtain a copy of the License at
#
#      https://www.apache.org/licenses/LICENSE-2.0
#
# Unless required by applicable law or agreed to in writing, software
# distributed under the License is distributed on an "AS IS" BASIS,
# WITHOUT WARRANTIES OR CONDITIONS OF ANY KIND, either express or implied.
# See the License for the specific language governing permissions and
# limitations under the License.
from __future__ import annotations

import io
import itertools
import json
import re
from abc import ABC, abstractmethod
from collections import Counter
from collections.abc import Sequence, Sized
from contextlib import suppress
from dataclasses import dataclass
from pathlib import Path
from typing import Any, Generic, Literal, TypeVar, Union, final

import pandas as pd
from cognite.client import CogniteClient
from cognite.client.data_classes import (
    DataSet,
    DataSetList,
    ExtractionPipeline,
    ExtractionPipelineConfig,
    ExtractionPipelineList,
    FileMetadata,
    FileMetadataList,
    OidcCredentials,
    TimeSeries,
    TimeSeriesList,
    Transformation,
    TransformationList,
    capabilities,
)
from cognite.client.data_classes._base import (
    CogniteObject,
    CogniteResource,
    CogniteResourceList,
)
from cognite.client.data_classes.capabilities import (
    Capability,
    DataModelInstancesAcl,
    DataModelsAcl,
    DataSetsAcl,
    ExtractionPipelinesAcl,
    FilesAcl,
    GroupsAcl,
    RawAcl,
    TimeSeriesAcl,
    TransformationsAcl,
)
from cognite.client.data_classes.data_modeling import (
    ContainerApply,
    ContainerApplyList,
    DataModelApply,
    DataModelApplyList,
    EdgeApply,
    EdgeApplyList,
    NodeApply,
    NodeApplyList,
    SpaceApply,
    SpaceApplyList,
    ViewApply,
    ViewApplyList,
)
from cognite.client.data_classes.data_modeling.ids import ContainerId, DataModelId, EdgeId, NodeId, ViewId
from cognite.client.data_classes.iam import Group, GroupList
from cognite.client.exceptions import CogniteAPIError, CogniteDuplicatedError, CogniteNotFoundError
from rich import print
from typing_extensions import Self

from .delete import delete_instances
from .utils import CDFToolConfig, load_yaml_inject_variables


@dataclass
class RawTable(CogniteObject):
    db_name: str
    table_name: str

    @classmethod
    def _load(cls, resource: dict[str, Any], cognite_client: CogniteClient | None = None) -> RawTable:
        return cls(db_name=resource["dbName"], table_name=resource["tableName"])

    def dump(self, camel_case: bool = True) -> dict[str, Any]:
        return {
            "dbName" if camel_case else "db_name": self.db_name,
            "tableName" if camel_case else "table_name": self.table_name,
        }


@dataclass
class LoadableNodes(CogniteObject):
    """
    This is a helper class for nodes that contains arguments that are required for writing the
    nodes to CDF.
    """

    auto_create_direct_relations: bool
    skip_on_version_conflict: bool
    replace: bool
    nodes: NodeApplyList

    def __len__(self):
        return len(self.nodes)

    def __iter__(self):
        return iter(self.nodes)

    @classmethod
    def _load(cls, resource: dict[str, Any], cognite_client: CogniteClient | None = None) -> Self:
        return cls(
            auto_create_direct_relations=resource["autoCreateDirectRelations"],
            skip_on_version_conflict=resource["skipOnVersionConflict"],
            replace=resource["replace"],
            nodes=NodeApplyList.load(resource["nodes"]),
        )

    def dump(self, camel_case: bool = True) -> dict[str, Any]:
        return {
            "autoCreateDirectRelations"
            if camel_case
            else "auto_create_direct_relations": self.auto_create_direct_relations,
            "skipOnVersionConflict" if camel_case else "skip_on_version_conflict": self.skip_on_version_conflict,
            "replace": self.replace,
            "nodes": self.nodes.dump(camel_case),
        }


@dataclass
class LoadableEdges(CogniteObject):
    """
    This is a helper class for edges that contains arguments that are required for writing the
    edges to CDF.
    """

    auto_create_start_nodes: bool
    auto_create_end_nodes: bool
    skip_on_version_conflict: bool
    replace: bool
    edges: EdgeApplyList

    def __len__(self):
        return len(self.edges)

    def __iter__(self):
        return iter(self.edges)

    @classmethod
    def _load(cls, resource: dict[str, Any], cognite_client: CogniteClient | None = None) -> Self:
        return cls(
            auto_create_start_nodes=resource["autoCreateStartNodes"],
            auto_create_end_nodes=resource["autoCreateEndNodes"],
            skip_on_version_conflict=resource["skipOnVersionConflict"],
            replace=resource["replace"],
            edges=EdgeApplyList.load(resource["edges"]),
        )

    def dump(self, camel_case: bool = True) -> dict[str, Any]:
        return {
            "autoCreateStartNodes" if camel_case else "auto_create_start_nodes": self.auto_create_start_nodes,
            "autoCreateEndNodes" if camel_case else "auto_create_end_nodes": self.auto_create_end_nodes,
            "skipOnVersionConflict" if camel_case else "skip_on_version_conflict": self.skip_on_version_conflict,
            "replace": self.replace,
            "edges": self.edges.dump(camel_case),
        }


@dataclass
class Difference:
    added: list[CogniteResource]
    removed: list[CogniteResource]
    changed: list[CogniteResource]
    unchanged: list[CogniteResource]

    def __iter__(self):
        return iter([self.added, self.removed, self.changed, self.unchanged])

    def __next__(self):
        return next([self.added, self.removed, self.changed, self.unchanged])


T_ID = TypeVar("T_ID", bound=Union[str, int])
T_Resource = TypeVar("T_Resource")
T_ResourceList = TypeVar("T_ResourceList")


class Loader(ABC, Generic[T_ID, T_Resource, T_ResourceList]):
    """
    This is the base class for all loaders. It defines the interface that all loaders must implement.

    A loader is a class that describes how a resource is loaded from a file and uploaded to CDF.

    All resources supported by the cognite_toolkit should implement a loader.

    Class attributes:
        support_drop: Whether the resource supports the drop flag.
        filetypes: The filetypes that are supported by this loader. If empty, all files are supported.
        api_name: The name of the api that is in the cognite_client that is used to interact with the CDF API.
        folder_name: The name of the folder in the build directory where the files are located.
        resource_cls: The class of the resource that is loaded.
        list_cls: The list version of the resource class.
        dependencies: A set of loaders that must be loaded before this loader.
        _display_name: The name of the resource that is used when printing messages. If this is not set the
            api_name is used.
    """

    support_drop = True
    support_upsert = False
    filetypes = frozenset({"yaml", "yml"})
    filename_pattern = ""
    api_name: str
    folder_name: str
    resource_cls: type[CogniteResource]
    list_cls: type[CogniteResourceList]
    identifier_key: str = "externalId"
    dependencies: frozenset[Loader] = frozenset()
    _display_name: str = ""

    def __init__(self, client: CogniteClient, ToolGlobals: CDFToolConfig):
        self.client = client
        self.ToolGlobals = ToolGlobals
        try:
            self.api_class = self._get_api_class(client, self.api_name)
        except AttributeError:
            raise AttributeError(f"Invalid api_name {self.api_name}.")

    @property
    def display_name(self):
        if self._display_name:
            return self._display_name
        return self.api_name

    @staticmethod
    def _get_api_class(client, api_name: str):
        parent = client
        if (dot_count := Counter(api_name)["."]) == 1:
            parent_name, api_name = api_name.split(".")
            parent = getattr(client, parent_name)
        elif dot_count == 0:
            pass
        else:
            raise AttributeError(f"Invalid api_name {api_name}.")
        return getattr(parent, api_name)

    @classmethod
    def create_loader(cls, ToolGlobals: CDFToolConfig):
        client = ToolGlobals.verify_capabilities(capability=cls.get_required_capability(ToolGlobals))
        return cls(client, ToolGlobals)

    @classmethod
    @abstractmethod
    def get_required_capability(cls, ToolGlobals: CDFToolConfig) -> Capability:
        raise NotImplementedError(f"get_required_capability must be implemented for {cls.__name__}.")

    @classmethod
    @abstractmethod
    def get_id(cls, item: T_Resource) -> T_ID:
        raise NotImplementedError

    @staticmethod
    def fixup_resource(local: T_Resource, remote: T_Resource) -> T_Resource:
        """Takes the local (to be pushed) and remote (from CDF) resource and returns the
        local resource with properties from the remote resource copied over to make
        them equal if we should consider them equal (and skip writing to CDF)."""
        return local

    def remove_unchanged(self, local: T_Resource | Sequence[T_Resource]) -> T_Resource | Sequence[T_Resource]:
        if not isinstance(local, Sequence):
            local = [local]
        if len(local) == 0:
            return local
        try:
            remote = self.retrieve([self.get_id(item) for item in local])
        except CogniteNotFoundError:
            return local
        if len(remote) == 0:
            return local
        for l_resource in local:
            for r in remote:
                if self.get_id(l_resource) == self.get_id(r):
                    r_yaml = self.resource_cls.dump_yaml(r)
                    # To avoid that we mess up the original local resource, we use the
                    # "through yaml copy"-trick to create a copy of the local resource.
                    copy_l = self.resource_cls.load(self.resource_cls.dump_yaml(l_resource))
                    l_yaml = self.resource_cls.dump_yaml(self.fixup_resource(copy_l, r))
                    if l_yaml == r_yaml:
                        local.remove(l_resource)
                        break
        return local

    # Default implementations that can be overridden
    def create(self, items: Sequence[T_Resource], drop: bool, filepath: Path) -> T_ResourceList:
        try:
            created = self.api_class.create(items)
            return created
        except CogniteAPIError as e:
            if e.code == 409:
                print("  [bold yellow]WARNING:[/] Resource(s) already exist(s), skipping creation.")
                return []
            else:
                print(f"[bold red]ERROR:[/] Failed to create resource(s).\n{e}")
                self.ToolGlobals.failed = True
                return []
        except CogniteDuplicatedError as e:
            print(
                f"  [bold yellow]WARNING:[/] {len(e.duplicated)} out of {len(items)} resource(s) already exist(s). {len(e.successful or [])} resource(s) created."
            )
            return []
        except Exception as e:
            print(f"[bold red]ERROR:[/] Failed to create resource(s).\n{e}")
            self.ToolGlobals.failed = True
            return []

    def delete(self, ids: Sequence[T_ID], drop_data: bool) -> int:
        self.api_class.delete(ids)
        return len(ids)

    def retrieve(self, ids: Sequence[T_ID]) -> T_ResourceList:
        return self.api_class.retrieve(ids)

    def load_resource(self, filepath: Path, dry_run: bool) -> T_Resource | T_ResourceList:
        raw_yaml = load_yaml_inject_variables(filepath, self.ToolGlobals.environment_variables())
        if isinstance(raw_yaml, list):
            return self.list_cls.load(raw_yaml)
        return self.resource_cls.load(raw_yaml)


@final
class AuthLoader(Loader[int, Group, GroupList]):
    support_drop = False
    support_upsert = True
    api_name = "iam.groups"
    folder_name = "auth"
    resource_cls = Group
    list_cls = GroupList
    identifier_key = "name"
    resource_scopes = frozenset(
        {
            capabilities.IDScope,
            capabilities.SpaceIDScope,
            capabilities.DataSetScope,
            capabilities.TableScope,
            capabilities.AssetRootIDScope,
            capabilities.ExtractionPipelineScope,
            capabilities.IDScopeLowerCase,
        }
    )

    def __init__(
        self,
        client: CogniteClient,
        ToolGlobals: CDFToolConfig,
        target_scopes: Literal[
            "all", "all_skipped_validation", "all_scoped_skipped_validation", "resource_scoped_only", "all_scoped_only"
        ] = "all",
    ):
        super().__init__(client, ToolGlobals)
        self.load = target_scopes

    @staticmethod
    def fixup_resource(local: T_Resource, remote: T_Resource) -> T_Resource:
        local.id = remote.id
        local.is_deleted = False  # If remote is_deleted, this will fail the check.
        local.metadata = remote.metadata  # metadata has no order guarantee, so we exclude it from compare
        local.deleted_time = remote.deleted_time
        return local

    @classmethod
    def create_loader(
        cls,
        ToolGlobals: CDFToolConfig,
        target_scopes: Literal[
            "all", "all_skipped_validation", "all_scoped_skipped_validation", "resource_scoped_only", "all_scoped_only"
        ] = "all",
    ):
        client = ToolGlobals.verify_capabilities(capability=cls.get_required_capability(ToolGlobals))
        return cls(client, ToolGlobals, target_scopes)

    @classmethod
    def get_required_capability(cls, ToolGlobals: CDFToolConfig) -> Capability | list[Capability]:
        return GroupsAcl(
            [GroupsAcl.Action.Read, GroupsAcl.Action.List, GroupsAcl.Action.Create, GroupsAcl.Action.Delete],
            GroupsAcl.Scope.All(),
        )

    @classmethod
    def get_id(cls, item: Group) -> str:
        return item.name

    def load_resource(self, filepath: Path, dry_run: bool) -> Group:
        raw = load_yaml_inject_variables(filepath, self.ToolGlobals.environment_variables())
        for capability in raw.get("capabilities", []):
            for _, values in capability.items():
                if len(values.get("scope", {}).get("datasetScope", {}).get("ids", [])) > 0:
                    if not dry_run and self.load not in ["all_skipped_validation", "all_scoped_skipped_validation"]:
                        values["scope"]["datasetScope"]["ids"] = [
                            self.ToolGlobals.verify_dataset(ext_id)
                            for ext_id in values.get("scope", {}).get("datasetScope", {}).get("ids", [])
                        ]
                    else:
                        values["scope"]["datasetScope"]["ids"] = [-1]

                if len(values.get("scope", {}).get("extractionPipelineScope", {}).get("ids", [])) > 0:
                    if not dry_run and self.load not in ["all_skipped_validation", "all_scoped_skipped_validation"]:
                        values["scope"]["extractionPipelineScope"]["ids"] = [
                            self.ToolGlobals.verify_extraction_pipeline(ext_id)
                            for ext_id in values.get("scope", {}).get("extractionPipelineScope", {}).get("ids", [])
                        ]
                    else:
                        values["scope"]["extractionPipelineScope"]["ids"] = [-1]
        return Group.load(raw)

    def retrieve(self, ids: Sequence[int]) -> T_ResourceList:
        remote = self.client.iam.groups.list(all=True).data
        found = [g for g in remote if g.name in ids]
        return found

    def delete(self, ids: Sequence[int], drop_data: bool) -> int:
        # Let's prevent that we delete groups we belong to
        try:
            groups = self.client.iam.groups.list().data
        except Exception as e:
            print(
                f"[bold red]ERROR:[/] Failed to retrieve the current service principal's groups. Aborting group deletion.\n{e}"
            )
            return
        my_source_ids = set()
        for g in groups:
            if g.source_id not in my_source_ids:
                my_source_ids.add(g.source_id)
        groups = self.retrieve(ids)
        for g in groups:
            if g.source_id in my_source_ids:
                print(
                    f"  [bold yellow]WARNING:[/] Not deleting group {g.name} with sourceId {g.source_id} as it is used by the current service principal."
                )
                print("     If you want to delete this group, you must do it manually.")
                if g.name not in ids:
                    print(f"    [bold red]ERROR[/] You seem to have duplicate groups of name {g.name}.")
                else:
                    ids.remove(g.name)
        found = [g.id for g in groups if g.name in ids]
        self.client.iam.groups.delete(found)
        return len(found)

    def create(self, items: Sequence[Group], drop: bool, filepath: Path) -> GroupList:
        if self.load == "all":
            to_create = items
        elif self.load == "all_skipped_validation":
            raise ValueError("all_skipped_validation is not supported for group creation as scopes would be wrong.")
        elif self.load == "resource_scoped_only":
            to_create = []
            for item in items:
                item.capabilities = [
                    capability for capability in item.capabilities if type(capability.scope) in self.resource_scopes
                ]
                if item.capabilities:
                    to_create.append(item)
        elif self.load == "all_scoped_only" or self.load == "all_scoped_skipped_validation":
            to_create = []
            for item in items:
                item.capabilities = [
                    capability for capability in item.capabilities if type(capability.scope) not in self.resource_scopes
                ]
                if item.capabilities:
                    to_create.append(item)
        else:
            raise ValueError(f"Invalid load value {self.load}")

        if len(to_create) == 0:
            return []
        # We MUST retrieve all the old groups BEFORE we add the new, if not the new will be deleted
        old_groups = self.client.iam.groups.list(all=True).data
        created = self.client.iam.groups.create(to_create)
        created_names = {g.name for g in created}
        to_delete = [g.id for g in old_groups if g.name in created_names]
        self.client.iam.groups.delete(to_delete)
        return created


@final
class DataSetsLoader(Loader[str, DataSet, DataSetList]):
    support_drop = False
    support_upsert = True
    api_name = "data_sets"
    folder_name = "data_sets"
    resource_cls = DataSet
    list_cls = DataSetList

    @classmethod
    def get_required_capability(cls, ToolGlobals: CDFToolConfig) -> Capability:
        return DataSetsAcl(
            [DataSetsAcl.Action.Read, DataSetsAcl.Action.Write],
            DataSetsAcl.Scope.All(),
        )

    def get_id(self, item: DataSet) -> str:
        return item.external_id

    def delete(self, ids: Sequence[str], drop_data: bool) -> int:
        raise NotImplementedError("CDF does not support deleting data sets.")

    def retrieve(self, ids: Sequence[str]) -> DataSetList:
        return self.client.data_sets.retrieve_multiple(external_ids=ids)

    @staticmethod
    def fixup_resource(local: DataSet, remote: DataSet) -> DataSet:
        """Sets the read-only properties, id, created_time, and last_updated_time, that are set on the server side.
        This is needed to make the comparison work.
        """

        local.id = remote.id
        local.created_time = remote.created_time
        local.last_updated_time = remote.last_updated_time
        return local

    def load_resource(self, filepath: Path, dry_run: bool) -> DataSetList:
        resource = load_yaml_inject_variables(filepath, {})

        data_sets = [resource] if isinstance(resource, dict) else resource

        for data_set in data_sets:
            if data_set.get("metadata"):
                for key, value in data_set["metadata"].items():
                    data_set["metadata"][key] = json.dumps(value)
        return DataSetList.load(data_sets)

    def create(self, items: Sequence[T_Resource], drop: bool, filepath: Path) -> T_ResourceList | None:
        created = DataSetList([], cognite_client=self.client)
        # There is a bug in the data set API, so only one duplicated data set is returned at the time,
        # so we need to iterate.
        while len(items.data) > 0:
            try:
                created.extend(DataSetList(self.client.data_sets.create(items)))
                return created
            except CogniteDuplicatedError as e:
                if len(e.duplicated) < len(items):
                    for dup in e.duplicated:
                        ext_id = dup.get("externalId", None)
                        for item in items:
                            if item.external_id == ext_id:
                                items.remove(item)
                else:
                    items.data = []
            except Exception as e:
                print(f"[bold red]ERROR:[/] Failed to create data sets.\n{e}")
                self.ToolGlobals.failed = True
                return None
        if len(created) == 0:
            return None
        else:
            return created


@final
class RawLoader(Loader[RawTable, RawTable, list[RawTable]]):
    api_name = "raw.rows"
    folder_name = "raw"
    resource_cls = RawTable
    list_cls = list[RawTable]
    identifier_key = "table_name"
    data_file_types = frozenset({"csv", "parquet"})

    @classmethod
    def get_required_capability(cls, ToolGlobals: CDFToolConfig) -> Capability:
        return RawAcl([RawAcl.Action.Read, RawAcl.Action.Write], RawAcl.Scope.All())

    @classmethod
    def get_id(cls, item: RawTable) -> RawTable:
        return item

    def delete(self, ids: Sequence[RawTable], drop_data: bool) -> int:
        count = 0
        for db_name, raw_tables in itertools.groupby(sorted(ids, key=lambda x: x.db_name), key=lambda x: x.db_name):
            # Raw tables do not have ignore_unknowns_ids, so we need to catch the error
            with suppress(CogniteAPIError):
                tables = [table.table_name for table in raw_tables]
                self.client.raw.tables.delete(db_name=db_name, name=tables)
                count += len(tables)
            if len(self.client.raw.tables.list(db_name=db_name, limit=-1).data) == 0:
                with suppress(CogniteAPIError):
                    self.client.raw.databases.delete(name=db_name)
        return count

    def create(self, items: Sequence[RawTable], drop: bool, filepath: Path) -> list[RawTable]:
        if len(items) != 1:
            raise ValueError("Raw tables must be loaded one at a time.")
        table = items[0]
        datafile = next(
            (
                file
                for file_type in self.data_file_types
                if (file := filepath.parent / f"{table.table_name}.{file_type}").exists()
            ),
            None,
        )
        if datafile is None:
            raise ValueError(f"Failed to find data file for {table.table_name} in {filepath.parent}")
        elif datafile.suffix == ".csv":
            # The replacement is used to ensure that we read exactly the same file on Windows and Linux
            file_content = datafile.read_bytes().replace(b"\r\n", b"\n").decode("utf-8")
            data = pd.read_csv(io.StringIO(file_content), dtype=str)
            data.fillna("", inplace=True)
        elif datafile.suffix == ".parquet":
            data = pd.read_parquet(filepath)
        else:
            raise NotImplementedError(f"Unsupported file type {datafile.suffix} for {table.table_name}")

        self.client.raw.rows.insert_dataframe(
            db_name=table.db_name,
            table_name=table.table_name,
            dataframe=data,
            ensure_parent=True,
        )
        return [table]


@final
class TimeSeriesLoader(Loader[str, TimeSeries, TimeSeriesList]):
    api_name = "time_series"
    folder_name = "timeseries"
    resource_cls = TimeSeriesList
    list_cls = TimeSeriesList
    dependencies = frozenset({DataSetsLoader})

    @classmethod
    def get_required_capability(cls, ToolGlobals: CDFToolConfig) -> Capability:
        return TimeSeriesAcl(
            [TimeSeriesAcl.Action.Read, TimeSeriesAcl.Action.Write],
            TimeSeriesAcl.Scope.DataSet([ToolGlobals.data_set_id])
            if ToolGlobals.data_set_id
            else TimeSeriesAcl.Scope.All(),
        )

    def get_id(self, item: TimeSeries) -> str:
        return item.external_id

    def retrieve(self, ids: Sequence[str]) -> TimeSeriesList:
        return self.client.time_series.retrieve_multiple(external_ids=ids, ignore_unknown_ids=True)

    def delete(self, ids: Sequence[str], drop_data: bool) -> int:
        self.client.time_series.delete(external_id=ids, ignore_unknown_ids=True)
        return len(ids)

    def load_resource(self, filepath: Path, dry_run: bool) -> TimeSeries | TimeSeriesList:
        resources = load_yaml_inject_variables(filepath, {})
        if not isinstance(resources, list):
            resources = [resources]
        for resource in resources:
            if resource.get("dataSetExternalId") is not None:
                ds_external_id = resource.pop("dataSetExternalId")
                resource["dataSetId"] = self.ToolGlobals.verify_dataset(ds_external_id) if not dry_run else -1
        return TimeSeriesList.load(resources)


@final
class TransformationLoader(Loader[str, Transformation, TransformationList]):
    api_name = "transformations"
    folder_name = "transformations"
    resource_cls = Transformation
    list_cls = TransformationList
    dependencies = frozenset({DataSetsLoader, RawLoader})

    @classmethod
    def get_required_capability(cls, ToolGlobals: CDFToolConfig) -> Capability:
        scope = (
            TransformationsAcl.Scope.DataSet([ToolGlobals.data_set_id])
            if ToolGlobals.data_set_id
            else TransformationsAcl.Scope.All()
        )
        return TransformationsAcl(
            [TransformationsAcl.Action.Read, TransformationsAcl.Action.Write],
            scope,
        )

    def get_id(self, item: Transformation) -> str:
        return item.external_id

    def load_resource(self, filepath: Path, dry_run: bool) -> Transformation:
        raw = load_yaml_inject_variables(filepath, self.ToolGlobals.environment_variables())
        # The `authentication` key is custom for this template:
        source_oidc_credentials = raw.get("authentication", {}).get("read") or raw.get("authentication") or {}
        destination_oidc_credentials = raw.get("authentication", {}).get("write") or raw.get("authentication") or {}
        transformation = Transformation.load(raw)
        transformation.source_oidc_credentials = source_oidc_credentials and OidcCredentials.load(
            source_oidc_credentials
        )
        transformation.destination_oidc_credentials = destination_oidc_credentials and OidcCredentials.load(
            destination_oidc_credentials
        )
        # Find the non-integer prefixed filename
        file_name = filepath.stem.split(".", 2)[1]
        sql_file = filepath.parent / f"{file_name}.sql"
        if not sql_file.exists():
            sql_file = filepath.parent / f"{transformation.external_id}.sql"
            if not sql_file.exists():
                raise FileNotFoundError(
                    f"Could not find sql file belonging to transformation {filepath.name}. Please run build again."
                )
        transformation.query = sql_file.read_text()
        if isinstance(transformation.data_set_id, str):
            transformation.data_set_id = self.ToolGlobals.verify_dataset(transformation.data_set_id)
        return transformation

    def delete(self, ids: Sequence[str], drop_data: bool) -> int:
        self.client.transformations.delete(external_id=ids, ignore_unknown_ids=True)
        return len(ids)

    def create(self, items: Sequence[Transformation], drop: bool, filepath: Path) -> TransformationList:
        try:
            created = self.client.transformations.create(items)
        except CogniteDuplicatedError as e:
            print(
                f"  [bold yellow]WARNING:[/] {len(e.duplicated)} transformation(s) out of {len(items)} transformation(s) already exist(s):"
            )
            for dup in e.duplicated:
                print(f"           {dup.get('externalId', 'N/A')}")
            return []
        except Exception as e:
            print(f"[bold red]ERROR:[/] Failed to create resource(s).\n{e}")
            self.ToolGlobals.failed = True
            return TransformationList([])
        for t in items if isinstance(items, Sequence) else [items]:
            if t.schedule.interval != "":
                t.schedule.external_id = t.external_id
                self.client.transformations.schedules.create(t.schedule)
        return created


@final
class DatapointsLoader(Loader[list[str], Path, TimeSeriesList]):
    support_drop = False
    filetypes = frozenset({"csv", "parquet"})
    api_name = "time_series.data"
    folder_name = "timeseries_datapoints"
    resource_cls = pd.DataFrame
    dependencies = frozenset({TimeSeriesLoader})

    @classmethod
    def get_required_capability(cls, ToolGlobals: CDFToolConfig) -> Capability:
        scope = (
            TimeSeriesAcl.Scope.DataSet([ToolGlobals.data_set_id])
            if ToolGlobals.data_set_id
            else TimeSeriesAcl.Scope.All()
        )

        return TimeSeriesAcl(
            [TimeSeriesAcl.Action.Read, TimeSeriesAcl.Action.Write],
            scope,
        )

    def load_resource(self, filepath: Path, dry_run: bool) -> Path:
        return filepath

    @classmethod
    def get_id(cls, item: Path) -> list[str]:
        raise NotImplementedError

    def delete(self, ids: Sequence[str], drop_data: bool) -> int:
        # Drop all datapoints?
        raise NotImplementedError()

    def create(self, items: Sequence[Path], drop: bool, filepath: Path) -> TimeSeriesList:
        if len(items) != 1:
            raise ValueError("Datapoints must be loaded one at a time.")
        datafile = items[0]
        if datafile.suffix == ".csv":
            data = pd.read_csv(datafile, parse_dates=True, dayfirst=True, index_col=0)
        elif datafile.suffix == ".parquet":
            data = pd.read_parquet(datafile, engine="pyarrow")
        else:
            raise ValueError(f"Unsupported file type {datafile.suffix} for {datafile.name}")
        self.client.time_series.data.insert_dataframe(data)
        external_ids = [col for col in data.columns if not pd.api.types.is_datetime64_any_dtype(data[col])]
        return TimeSeriesList([TimeSeries(external_id=external_id) for external_id in external_ids])


@final
class ExtractionPipelineLoader(Loader[str, ExtractionPipeline, ExtractionPipelineList]):
    support_drop = True
    api_name = "extraction_pipelines"
    folder_name = "extraction_pipelines"
    resource_cls = ExtractionPipeline
    list_cls = ExtractionPipelineList
    dependencies = frozenset({DataSetsLoader, RawLoader})

    @classmethod
    def get_required_capability(cls, ToolGlobals: CDFToolConfig) -> Capability:
        return ExtractionPipelinesAcl(
            [ExtractionPipelinesAcl.Action.Read, ExtractionPipelinesAcl.Action.Write],
            ExtractionPipelinesAcl.Scope.All(),
        )

    def get_id(self, item: ExtractionPipeline) -> str:
        return item.external_id

    def delete(self, ids: Sequence[str], drop_data: bool) -> int:
        try:
            self.client.extraction_pipelines.delete(external_id=ids)
            return len(ids)
        except CogniteNotFoundError as e:
            print(
                f"  [bold yellow]WARNING:[/] {len(e.not_found)} out of {len(ids)} extraction pipelines do(es) not exist."
            )

            for dup in e.not_found:
                ext_id = dup.get("externalId", None)
                ids.remove(ext_id)

            if len(ids) > 0:
                self.client.extraction_pipelines.delete(external_id=ids)
                return len(ids)
            return 0

<<<<<<< HEAD
    def load_resource(self, filepath: Path, ToolGlobals: CDFToolConfig, dry_run: bool) -> ExtractionPipeline:
        if filepath.name.endswith(".config.yaml"):
            return None

        resource = load_yaml_inject_variables(filepath, {})
        if resource.get("dataSetExternalId") is not None:
            ds_external_id = resource.pop("dataSetExternalId")
            resource["dataSetId"] = ToolGlobals.verify_dataset(ds_external_id) if not dry_run else -1

        return ExtractionPipeline.load(resource)

    def create(
        self, items: Sequence[T_Resource], ToolGlobals: CDFToolConfig, drop: bool, filepath: Path
    ) -> T_ResourceList | None:
        extractionPipelineList: ExtractionPipelineList = None
=======
    def load_resource(self, filepath: Path, dry_run: bool) -> ExtractionPipeline:
        resource = load_yaml_inject_variables(filepath, {})
        if resource.get("dataSetExternalId") is not None:
            ds_external_id = resource.pop("dataSetExternalId")
            resource["dataSetId"] = self.ToolGlobals.verify_dataset(ds_external_id) if not dry_run else -1
        return ExtractionPipeline.load(resource)

    def create(self, items: Sequence[T_Resource], drop: bool, filepath: Path) -> T_ResourceList | None:
        try:
            return ExtractionPipelineList(self.client.extraction_pipelines.create(items))
>>>>>>> bdaeadbb

        try:
            extractionPipelineList = ExtractionPipelineList(self.client.extraction_pipelines.create(items))
        except CogniteDuplicatedError as e:
            if len(e.duplicated) < len(items):
                for dup in e.duplicated:
                    ext_id = dup.get("externalId", None)
                    for item in items:
                        if item.external_id == ext_id:
                            items.remove(item)
                try:
                    extractionPipelineList = ExtractionPipelineList(self.client.extraction_pipelines.create(items))
                except Exception as e:
                    print(f"[bold red]ERROR:[/] Failed to create extraction pipelines.\n{e}")
                    self.ToolGlobals.failed = True
                    return None

            file_name = filepath.stem.split(".", 2)[1]
            config_file_name = f"{file_name}.config.yaml"
            config_file = next(
                (
                    file
                    for file in Path(filepath.parent).iterdir()
                    if file.is_file() and file.name.endswith(config_file_name)
                ),
                None,
            )

            if not config_file.exists():
                print(
                    f"  [bold yellow]WARNING:[/] no config file for extraction pipeline found. Expected to find {config_file_name} in same folder as {file_name}"
                )
                return extractionPipelineList

            resources = load_yaml_inject_variables(config_file, {})
            resources = [resources] if isinstance(resources, dict) else resources

            for resource in resources:
                extractionPipelineConfig = ExtractionPipelineConfig.load(
                    {
                        "externalId": resource.get("externalId"),
                        "description": resource.get("description"),
                        "config": json.dumps(resource.get("config", ""), indent=4),
                    }
                )
                try:
                    self.client.extraction_pipelines.config.create(extractionPipelineConfig)
                except Exception as e:
                    print(f"[bold red]ERROR:[/] Failed to create extraction pipeline config.\n{e}")
                    ToolGlobals.failed = True

        return extractionPipelineList


@final
class FileLoader(Loader[str, FileMetadata, FileMetadataList]):
    api_name = "files"
    filetypes = frozenset({"yaml", "yml"})
    folder_name = "files"
    resource_cls = FileMetadata
    list_cls = FileMetadataList
    dependencies = frozenset({DataSetsLoader})

    @classmethod
    def get_required_capability(cls, ToolGlobals: CDFToolConfig) -> Capability:
        if ToolGlobals.data_set_id is None:
            scope = FilesAcl.Scope.All()
        else:
            scope = FilesAcl.Scope.DataSet([ToolGlobals.data_set_id])

        return FilesAcl([FilesAcl.Action.Read, FilesAcl.Action.Write], scope)

    @classmethod
    def get_id(cls, item: FileMetadata) -> str:
        return item.external_id

    def delete(self, ids: Sequence[str], drop_data: bool) -> int:
        self.client.files.delete(external_id=ids)
        return len(ids)

    def load_resource(self, filepath: Path, dry_run: bool) -> FileMetadata | FileMetadataList:
        try:
            files = FileMetadataList(
                [FileMetadata.load(load_yaml_inject_variables(filepath, self.ToolGlobals.environment_variables()))]
            )
        except Exception:
            files = FileMetadataList.load(
                load_yaml_inject_variables(filepath, self.ToolGlobals.environment_variables())
            )
        # If we have a file with exact one file config, check to see if this is a pattern to expand
        if len(files.data) == 1 and ("$FILENAME" in files.data[0].external_id or ""):
            # It is, so replace this file with all files in this folder using the same data
            file_data = files.data[0]
            ext_id_pattern = file_data.external_id
            files = FileMetadataList([], cognite_client=self.client)
            for file in filepath.parent.glob("*"):
                if file.suffix[1:] in ["yaml", "yml"]:
                    continue
                files.append(
                    FileMetadata(
                        name=file.name,
                        external_id=re.sub(r"\$FILENAME", file.name, ext_id_pattern),
                        data_set_id=file_data.data_set_id,
                        source=file_data.source,
                        metadata=file_data.metadata,
                        directory=file_data.directory,
                        asset_ids=file_data.asset_ids,
                        labels=file_data.labels,
                        geo_location=file_data.geo_location,
                        security_categories=file_data.security_categories,
                    )
                )
        for file in files.data:
            if not Path(filepath.parent / file.name).exists():
                raise FileNotFoundError(f"Could not find file {file.name} referenced in filepath {filepath.name}")
            if isinstance(file.data_set_id, str):
                # Replace external_id with internal id
                file.data_set_id = self.ToolGlobals.verify_dataset(file.data_set_id) if not dry_run else -1
        return files

    def create(self, items: Sequence[FileMetadata], drop: bool, filepath: Path) -> FileMetadataList:
        created = FileMetadataList([])
        for meta in items:
            datafile = filepath.parent / meta.name
            try:
                created.append(self.client.files.upload(path=datafile, overwrite=drop, **meta.dump(camel_case=False)))
            except CogniteAPIError as e:
                if e.code == 409:
                    print(f"  [bold yellow]WARNING:[/] File {meta.external_id} already exists, skipping upload.")
            except Exception as e:
                print(f"[bold red]ERROR:[/] Failed to upload file {datafile.name}.\n{e}")
                self.ToolGlobals.failed = True
                return created
        return created


@final
class SpaceLoader(Loader[str, SpaceApply, SpaceApplyList]):
    api_name = "data_modeling.spaces"
    folder_name = "data_models"
    filename_pattern = r"^.*\.?(space)$"
    resource_cls = SpaceApply
    list_cls = SpaceApplyList

    @classmethod
    def get_required_capability(cls, ToolGlobals: CDFToolConfig) -> list[Capability]:
        return [
            DataModelsAcl(
                [DataModelsAcl.Action.Read, DataModelsAcl.Action.Write],
                DataModelsAcl.Scope.All(),
            ),
            # Needed to delete instances
            DataModelInstancesAcl(
                [DataModelInstancesAcl.Action.Read, DataModelInstancesAcl.Action.Write],
                DataModelInstancesAcl.Scope.All(),
            ),
        ]

    @classmethod
    def get_id(cls, item: SpaceApply) -> str:
        return item.space

    def delete(self, ids: Sequence[str], drop_data: bool) -> int:
        if not drop_data:
            print("  [bold]INFO:[/] Skipping deletion of spaces as drop_data flag is not set...")
            return 0
        print("[bold]Deleting existing data...[/]")
        for space in ids:
            delete_instances(
                ToolGlobals=self.ToolGlobals,
                space_name=space,
            )

        deleted = self.client.data_modeling.spaces.delete(ids)
        return len(deleted)

    def create(self, items: Sequence[SpaceApply], drop: bool, filepath: Path) -> T_ResourceList:
        return self.client.data_modeling.spaces.apply(items)


class ContainerLoader(Loader[ContainerId, ContainerApply, ContainerApplyList]):
    api_name = "data_modeling.containers"
    folder_name = "data_models"
    filename_pattern = r"^.*\.?(container)$"
    resource_cls = ContainerApply
    list_cls = ContainerApplyList
    dependencies = frozenset({SpaceLoader})

    @classmethod
    def get_required_capability(cls, ToolGlobals: CDFToolConfig) -> Capability:
        # Todo Scoped to spaces
        return DataModelsAcl(
            [DataModelsAcl.Action.Read, DataModelsAcl.Action.Write],
            DataModelsAcl.Scope.All(),
        )

    @classmethod
    def get_id(cls, item: ContainerApply) -> ContainerId:
        return item.as_id()

    def delete(self, ids: Sequence[ContainerId], drop_data: bool) -> int:
        if not drop_data:
            print("  [bold]INFO:[/] Skipping deletion of containers as drop_data flag is not set...")
            return 0
        deleted = self.client.data_modeling.containers.delete(ids)
        return len(deleted)

    def create(self, items: Sequence[ContainerApply], drop: bool, filepath: Path) -> T_ResourceList:
        self.ToolGlobals.verify_spaces(list({item.space for item in items}))

        return self.client.data_modeling.containers.apply(items)


class ViewLoader(Loader[ViewId, ViewApply, ViewApplyList]):
    api_name = "data_modeling.views"
    folder_name = "data_models"
    filename_pattern = r"^.*\.?(view)$"
    resource_cls = ViewApply
    list_cls = ViewApplyList
    dependencies = frozenset({SpaceLoader, ContainerLoader})

    @classmethod
    def get_required_capability(cls, ToolGlobals: CDFToolConfig) -> Capability:
        # Todo Scoped to spaces
        return DataModelsAcl(
            [DataModelsAcl.Action.Read, DataModelsAcl.Action.Write],
            DataModelsAcl.Scope.All(),
        )

    @classmethod
    def get_id(cls, item: ViewApply) -> ViewId:
        return item.as_id()

    def create(self, items: Sequence[T_Resource], drop: bool, filepath: Path) -> T_ResourceList:
        self.ToolGlobals.verify_spaces(list({item.space for item in items}))
        return self.client.data_modeling.views.apply(items)


@final
class DataModelLoader(Loader[DataModelId, DataModelApply, DataModelApplyList]):
    api_name = "data_modeling.data_models"
    folder_name = "data_models"
    filename_pattern = r"^.*\.?(datamodel)$"
    resource_cls = DataModelApply
    list_cls = DataModelApplyList
    dependencies = frozenset({SpaceLoader, ViewLoader})

    @classmethod
    def get_required_capability(cls, ToolGlobals: CDFToolConfig) -> Capability:
        # Todo Scoped to spaces
        return DataModelsAcl(
            [DataModelsAcl.Action.Read, DataModelsAcl.Action.Write],
            DataModelsAcl.Scope.All(),
        )

    @classmethod
    def get_id(cls, item: DataModelApply) -> DataModelId:
        return item.as_id()

    def create(self, items: Sequence[T_Resource], drop: bool, filepath: Path) -> T_ResourceList:
        self.ToolGlobals.verify_spaces(list({item.space for item in items}))
        return self.client.data_modeling.data_models.apply(items)


@final
class NodeLoader(Loader[list[NodeId], NodeApply, LoadableNodes]):
    api_name = "data_modeling.instances"
    folder_name = "data_models"
    filename_pattern = r"^.*\.?(node)$"
    resource_cls = NodeApply
    list_cls = LoadableNodes
    dependencies = frozenset({SpaceLoader, ViewLoader, ContainerLoader})
    _display_name = "nodes"

    @classmethod
    def get_required_capability(cls, ToolGlobals: CDFToolConfig) -> Capability:
        # Todo Scoped to spaces
        return DataModelInstancesAcl(
            [DataModelInstancesAcl.Action.Read, DataModelInstancesAcl.Action.Write],
            DataModelInstancesAcl.Scope.All(),
        )

    def get_id(self, item: NodeApply) -> NodeId:
        return item.as_id()

    def load_resource(self, filepath: Path, dry_run: bool) -> LoadableNodes:
        raw = load_yaml_inject_variables(filepath, self.ToolGlobals.environment_variables())
        if isinstance(raw, list):
            raise ValueError(f"Unexpected node yaml file format {filepath.name}")
        return LoadableNodes.load(raw, cognite_client=self.client)

    def delete(self, ids: Sequence[NodeId], drop_data: bool) -> int:
        if not drop_data:
            print("  [bold]INFO:[/] Skipping deletion of nodes as drop_data flag is not set...")
            return 0
        deleted = self.client.data_modeling.instances.delete(nodes=ids)
        return len(deleted.nodes)

    def create(self, items: Sequence[LoadableNodes], drop: bool, filepath: Path) -> LoadableNodes:
        if not isinstance(items, LoadableNodes):
            raise ValueError("Unexpected node format file format")
        self.ToolGlobals.verify_spaces(list({item.space for item in items}))
        item = items
        _ = self.client.data_modeling.instances.apply(
            nodes=item.nodes,
            auto_create_direct_relations=item.auto_create_direct_relations,
            skip_on_version_conflict=item.skip_on_version_conflict,
            replace=item.replace,
        )
        return items


@final
class EdgeLoader(Loader[EdgeId, EdgeApply, LoadableEdges]):
    api_name = "data_modeling.instances"
    folder_name = "data_models"
    filename_pattern = r"^.*\.?(edge)$"
    resource_cls = EdgeApply
    list_cls = LoadableEdges
    _display_name = "edges"

    # Note edges do not need nodes to be created first, as they are created as part of the edge creation.
    # However, for deletion (reversed order) we need to delete edges before nodes.
    dependencies = frozenset({SpaceLoader, ViewLoader, NodeLoader})

    @classmethod
    def get_required_capability(cls, ToolGlobals: CDFToolConfig) -> Capability:
        # Todo Scoped to spaces
        return DataModelInstancesAcl(
            [DataModelInstancesAcl.Action.Read, DataModelInstancesAcl.Action.Write],
            DataModelInstancesAcl.Scope.All(),
        )

    def get_id(self, item: EdgeApply) -> EdgeId:
        return item.as_id()

    def load_resource(self, filepath: Path, dry_run: bool) -> LoadableEdges:
        raw = load_yaml_inject_variables(filepath, self.ToolGlobals.environment_variables())
        if isinstance(raw, list):
            raise ValueError(f"Unexpected edge yaml file format {filepath.name}")
        return LoadableEdges.load(raw, cognite_client=self.client)

    def delete(self, ids: Sequence[EdgeId], drop_data: bool) -> int:
        if not drop_data:
            print("  [bold]INFO:[/] Skipping deletion of edges as drop_data flag is not set...")
            return 0
        deleted = self.client.data_modeling.instances.delete(edges=ids)
        return len(deleted.edges)

    def create(self, items: Sequence[LoadableEdges], drop: bool, filepath: Path) -> LoadableEdges:
        if not isinstance(items, LoadableEdges):
            raise ValueError("Unexpected edge format file format")
        self.ToolGlobals.verify_spaces(list({item.space for item in items}))
        item = items
        _ = self.client.data_modeling.instances.apply(
            edges=item.edges,
            auto_create_start_nodes=item.auto_create_start_nodes,
            auto_create_end_nodes=item.auto_create_end_nodes,
            skip_on_version_conflict=item.skip_on_version_conflict,
            replace=item.replace,
        )
        return items


def drop_load_resources(
    loader: Loader,
    path: Path,
    ToolGlobals: CDFToolConfig,
    drop: bool = False,
    clean: bool = False,
    load: bool = True,
    dry_run: bool = False,
    drop_data: bool = False,
    verbose: bool = False,
):
    if path.is_file():
        if path.suffix not in loader.filetypes or not loader.filetypes:
            raise ValueError("Invalid file type")
        filepaths = [path]
    elif loader.filetypes:
        filepaths = [file for type_ in loader.filetypes for file in path.glob(f"**/*.{type_}")]
    else:
        filepaths = [file for file in path.glob("**/*")]

<<<<<<< HEAD
    items = [loader.load_resource(f, ToolGlobals, dry_run) for f in filepaths]
    items = [item for item in items if item is not None]
=======
    if loader.filename_pattern:
        # This is used by data modelings resources to filter out files that are not of the correct type
        # as these resources share the same folder.
        pattern = re.compile(loader.filename_pattern)
        filepaths = [file for file in filepaths if pattern.match(file.stem)]

    items = [loader.load_resource(f, dry_run) for f in filepaths]
>>>>>>> bdaeadbb
    nr_of_batches = len(items)
    nr_of_items = sum(len(item) if isinstance(item, Sized) else 1 for item in items)
    if nr_of_items == 0:
        return
    nr_of_deleted = 0
    nr_of_created = 0
    if load:
        print(f"[bold]Uploading {nr_of_items} {loader.display_name} in {nr_of_batches} batches to CDF...[/]")
    else:
        print(f"[bold]Cleaning {nr_of_items} {loader.display_name} in {nr_of_batches} batches to CDF...[/]")
    batches = [item if isinstance(item, Sized) else [item] for item in items]
    if drop and loader.support_drop and load:
        print(f"  --drop is specified, will delete existing {loader.display_name} before uploading.")
    if (drop and loader.support_drop) or clean:
        for batch in batches:
            drop_items: list = []
            for item in batch:
                # Set the context info for this CDF project
                if hasattr(item, "data_set_id") and ToolGlobals.data_set_id is not None:
                    item.data_set_id = ToolGlobals.data_set_id
                drop_items.append(loader.get_id(item))
            if not dry_run:
                try:
                    nr_of_deleted += loader.delete(drop_items, drop_data)
                    if verbose:
                        print(f"  Deleted {len(drop_items)} {loader.display_name}.")
                except CogniteAPIError as e:
                    if e.code == 404:
                        print(f"  [bold yellow]WARNING:[/] {len(drop_items)} {loader.display_name} do(es) not exist.")
                except CogniteNotFoundError:
                    print(f"  [bold yellow]WARNING:[/] {len(drop_items)} {loader.display_name} do(es) not exist.")
                except Exception as e:
                    print(
                        f"  [bold yellow]WARNING:[/] Failed to delete {len(drop_items)} {loader.display_name}. Error {e}"
                    )
            else:
                print(f"  Would have deleted {len(drop_items)} {loader.display_name}.")
    if not load:
        return
    try:
        if not dry_run:
            for batch, filepath in zip(batches, filepaths):
                if not drop and loader.support_upsert:
                    if verbose:
                        print(f"  Comparing {len(batch)} {loader.display_name} from {filepath}...")
                    batch = loader.remove_unchanged(batch)
                    if verbose:
                        print(f"    {len(batch)} {loader.display_name} to be deployed...")
                if len(batch) > 0:
                    created = loader.create(batch, drop, filepath)
                    nr_of_created += len(created) if created is not None else 0
                    if isinstance(loader, AuthLoader):
                        nr_of_deleted += len(created)
    except Exception as e:
        print(f"[bold red]ERROR:[/] Failed to upload {loader.display_name}.")
        print(e)
        ToolGlobals.failed = True
        return
    if nr_of_deleted != 0:
        print(
            f"  Deleted {nr_of_deleted} out of {nr_of_items} {loader.display_name} from {len(filepaths)} config files."
        )

    print(f"  Created {nr_of_created} out of {nr_of_items} {loader.display_name} from {len(filepaths)} config files.")


LOADER_BY_FOLDER_NAME: dict[str, list[type[Loader]]] = {}
for loader in Loader.__subclasses__():
    if loader.folder_name not in LOADER_BY_FOLDER_NAME:
        LOADER_BY_FOLDER_NAME[loader.folder_name] = []
    LOADER_BY_FOLDER_NAME[loader.folder_name].append(loader)
del loader  # cleanup module namespace<|MERGE_RESOLUTION|>--- conflicted
+++ resolved
@@ -823,34 +823,19 @@
                 return len(ids)
             return 0
 
-<<<<<<< HEAD
-    def load_resource(self, filepath: Path, ToolGlobals: CDFToolConfig, dry_run: bool) -> ExtractionPipeline:
+    def load_resource(self, filepath: Path, dry_run: bool) -> ExtractionPipeline:
         if filepath.name.endswith(".config.yaml"):
             return None
 
-        resource = load_yaml_inject_variables(filepath, {})
-        if resource.get("dataSetExternalId") is not None:
-            ds_external_id = resource.pop("dataSetExternalId")
-            resource["dataSetId"] = ToolGlobals.verify_dataset(ds_external_id) if not dry_run else -1
-
-        return ExtractionPipeline.load(resource)
-
-    def create(
-        self, items: Sequence[T_Resource], ToolGlobals: CDFToolConfig, drop: bool, filepath: Path
-    ) -> T_ResourceList | None:
-        extractionPipelineList: ExtractionPipelineList = None
-=======
-    def load_resource(self, filepath: Path, dry_run: bool) -> ExtractionPipeline:
         resource = load_yaml_inject_variables(filepath, {})
         if resource.get("dataSetExternalId") is not None:
             ds_external_id = resource.pop("dataSetExternalId")
             resource["dataSetId"] = self.ToolGlobals.verify_dataset(ds_external_id) if not dry_run else -1
+
         return ExtractionPipeline.load(resource)
 
     def create(self, items: Sequence[T_Resource], drop: bool, filepath: Path) -> T_ResourceList | None:
-        try:
-            return ExtractionPipelineList(self.client.extraction_pipelines.create(items))
->>>>>>> bdaeadbb
+        extractionPipelineList: ExtractionPipelineList = None
 
         try:
             extractionPipelineList = ExtractionPipelineList(self.client.extraction_pipelines.create(items))
@@ -900,7 +885,7 @@
                     self.client.extraction_pipelines.config.create(extractionPipelineConfig)
                 except Exception as e:
                     print(f"[bold red]ERROR:[/] Failed to create extraction pipeline config.\n{e}")
-                    ToolGlobals.failed = True
+                    self.ToolGlobals.failed = True
 
         return extractionPipelineList
 
@@ -1235,10 +1220,6 @@
     else:
         filepaths = [file for file in path.glob("**/*")]
 
-<<<<<<< HEAD
-    items = [loader.load_resource(f, ToolGlobals, dry_run) for f in filepaths]
-    items = [item for item in items if item is not None]
-=======
     if loader.filename_pattern:
         # This is used by data modelings resources to filter out files that are not of the correct type
         # as these resources share the same folder.
@@ -1246,7 +1227,7 @@
         filepaths = [file for file in filepaths if pattern.match(file.stem)]
 
     items = [loader.load_resource(f, dry_run) for f in filepaths]
->>>>>>> bdaeadbb
+    items = [item for item in items if item is not None]
     nr_of_batches = len(items)
     nr_of_items = sum(len(item) if isinstance(item, Sized) else 1 for item in items)
     if nr_of_items == 0:
