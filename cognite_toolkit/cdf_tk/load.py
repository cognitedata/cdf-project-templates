--- conflicted
+++ resolved
@@ -823,11 +823,7 @@
         resource = load_yaml_inject_variables(filepath, {})
         if resource.get("dataSetExternalId") is not None:
             ds_external_id = resource.pop("dataSetExternalId")
-<<<<<<< HEAD
             resource["dataSetId"] = self.ToolGlobals.verify_dataset(ds_external_id) if not dry_run else -1
-=======
-            resource["dataSetId"] = ToolGlobals.verify_dataset(ds_external_id) if not dry_run else -1
->>>>>>> 697154c4
         return ExtractionPipeline.load(resource)
 
     def create(self, items: Sequence[T_Resource], drop: bool, filepath: Path) -> T_ResourceList | None:
