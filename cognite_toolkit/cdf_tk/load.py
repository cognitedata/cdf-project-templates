# Copyright 2023 Cognite AS
#
# Licensed under the Apache License, Version 2.0 (the "License");
# you may not use this file except in compliance with the License.
# You may obtain a copy of the License at
#
#      https://www.apache.org/licenses/LICENSE-2.0
#
# Unless required by applicable law or agreed to in writing, software
# distributed under the License is distributed on an "AS IS" BASIS,
# WITHOUT WARRANTIES OR CONDITIONS OF ANY KIND, either express or implied.
# See the License for the specific language governing permissions and
# limitations under the License.
from __future__ import annotations

import io
import itertools
import re
from abc import ABC, abstractmethod
from collections import Counter
from collections.abc import Sequence, Sized
from contextlib import suppress
from dataclasses import dataclass
from pathlib import Path
from typing import Any, Generic, Literal, TypeVar, Union, final

import pandas as pd
from cognite.client import CogniteClient
from cognite.client.data_classes import (
    DataSet,
    DataSetList,
    ExtractionPipeline,
    ExtractionPipelineList,
    FileMetadata,
    FileMetadataList,
    OidcCredentials,
    TimeSeries,
    TimeSeriesList,
    Transformation,
    TransformationList,
    capabilities,
)
from cognite.client.data_classes._base import (
    CogniteObject,
    CogniteResource,
    CogniteResourceList,
)
from cognite.client.data_classes.capabilities import (
    Capability,
    DataModelInstancesAcl,
    DataModelsAcl,
    DataSetsAcl,
    ExtractionPipelinesAcl,
    FilesAcl,
    GroupsAcl,
    RawAcl,
    TimeSeriesAcl,
    TransformationsAcl,
)
from cognite.client.data_classes.data_modeling import (
    ContainerApply,
    ContainerApplyList,
    DataModelApply,
    DataModelApplyList,
    EdgeApply,
    EdgeApplyList,
    NodeApply,
    NodeApplyList,
    SpaceApply,
    SpaceApplyList,
    ViewApply,
    ViewApplyList,
)
from cognite.client.data_classes.data_modeling.ids import ContainerId, DataModelId, EdgeId, NodeId, ViewId
from cognite.client.data_classes.iam import Group, GroupList
from cognite.client.exceptions import CogniteAPIError, CogniteDuplicatedError, CogniteNotFoundError
from rich import print
from typing_extensions import Self

from .delete import delete_instances
from .utils import CDFToolConfig, load_yaml_inject_variables


@dataclass
class RawTable(CogniteObject):
    db_name: str
    table_name: str

    @classmethod
    def _load(cls, resource: dict[str, Any], cognite_client: CogniteClient | None = None) -> RawTable:
        return cls(db_name=resource["dbName"], table_name=resource["tableName"])

    def dump(self, camel_case: bool = True) -> dict[str, Any]:
        return {
            "dbName" if camel_case else "db_name": self.db_name,
            "tableName" if camel_case else "table_name": self.table_name,
        }


@dataclass
class LoadableNodes(CogniteObject):
    """
    This is a helper class for nodes that contains arguments that are required for writing the
    nodes to CDF.
    """

    auto_create_direct_relations: bool
    skip_on_version_conflict: bool
    replace: bool
    nodes: NodeApplyList

    def __len__(self):
        return len(self.nodes)

    def __iter__(self):
        return iter(self.nodes)

    @classmethod
    def _load(cls, resource: dict[str, Any], cognite_client: CogniteClient | None = None) -> Self:
        return cls(
            auto_create_direct_relations=resource["autoCreateDirectRelations"],
            skip_on_version_conflict=resource["skipOnVersionConflict"],
            replace=resource["replace"],
            nodes=NodeApplyList.load(resource["nodes"]),
        )

    def dump(self, camel_case: bool = True) -> dict[str, Any]:
        return {
            "autoCreateDirectRelations"
            if camel_case
            else "auto_create_direct_relations": self.auto_create_direct_relations,
            "skipOnVersionConflict" if camel_case else "skip_on_version_conflict": self.skip_on_version_conflict,
            "replace": self.replace,
            "nodes": self.nodes.dump(camel_case),
        }


@dataclass
class LoadableEdges(CogniteObject):
    """
    This is a helper class for edges that contains arguments that are required for writing the
    edges to CDF.
    """

    auto_create_start_nodes: bool
    auto_create_end_nodes: bool
    skip_on_version_conflict: bool
    replace: bool
    edges: EdgeApplyList

    def __len__(self):
        return len(self.edges)

    def __iter__(self):
        return iter(self.edges)

    @classmethod
    def _load(cls, resource: dict[str, Any], cognite_client: CogniteClient | None = None) -> Self:
        return cls(
            auto_create_start_nodes=resource["autoCreateStartNodes"],
            auto_create_end_nodes=resource["autoCreateEndNodes"],
            skip_on_version_conflict=resource["skipOnVersionConflict"],
            replace=resource["replace"],
            edges=EdgeApplyList.load(resource["edges"]),
        )

    def dump(self, camel_case: bool = True) -> dict[str, Any]:
        return {
            "autoCreateStartNodes" if camel_case else "auto_create_start_nodes": self.auto_create_start_nodes,
            "autoCreateEndNodes" if camel_case else "auto_create_end_nodes": self.auto_create_end_nodes,
            "skipOnVersionConflict" if camel_case else "skip_on_version_conflict": self.skip_on_version_conflict,
            "replace": self.replace,
            "edges": self.edges.dump(camel_case),
        }


@dataclass
class Difference:
    added: list[CogniteResource]
    removed: list[CogniteResource]
    changed: list[CogniteResource]
    unchanged: list[CogniteResource]

    def __iter__(self):
        return iter([self.added, self.removed, self.changed, self.unchanged])

    def __next__(self):
        return next([self.added, self.removed, self.changed, self.unchanged])


T_ID = TypeVar("T_ID", bound=Union[str, int])
T_Resource = TypeVar("T_Resource")
T_ResourceList = TypeVar("T_ResourceList")


class Loader(ABC, Generic[T_ID, T_Resource, T_ResourceList]):
    """
    This is the base class for all loaders. It defines the interface that all loaders must implement.

    A loader is a class that describes how a resource is loaded from a file and uploaded to CDF.

    All resources supported by the cognite_toolkit should implement a loader.

    Class attributes:
        support_drop: Whether the resource supports the drop flag.
        filetypes: The filetypes that are supported by this loader. If empty, all files are supported.
        api_name: The name of the api that is in the cognite_client that is used to interact with the CDF API.
        folder_name: The name of the folder in the build directory where the files are located.
        resource_cls: The class of the resource that is loaded.
        list_cls: The list version of the resource class.
    """

    support_drop = True
    support_upsert = False
    filetypes = frozenset({"yaml", "yml"})
    filename_pattern = ""
    api_name: str
    folder_name: str
    resource_cls: type[CogniteResource]
    list_cls: type[CogniteResourceList]
    dependencies: frozenset[Loader] = frozenset()

    def __init__(self, client: CogniteClient):
        self.client = client
        try:
            self.api_class = self._get_api_class(client, self.api_name)
        except AttributeError:
            raise AttributeError(f"Invalid api_name {self.api_name}.")

    @staticmethod
    def _get_api_class(client, api_name: str):
        parent = client
        if (dot_count := Counter(api_name)["."]) == 1:
            parent_name, api_name = api_name.split(".")
            parent = getattr(client, parent_name)
        elif dot_count == 0:
            pass
        else:
            raise AttributeError(f"Invalid api_name {api_name}.")
        return getattr(parent, api_name)

    @classmethod
    def create_loader(cls, ToolGlobals: CDFToolConfig):
        client = ToolGlobals.verify_capabilities(capability=cls.get_required_capability(ToolGlobals))
        return cls(client)

    @classmethod
    @abstractmethod
    def get_required_capability(cls, ToolGlobals: CDFToolConfig) -> Capability:
        raise NotImplementedError(f"get_required_capability must be implemented for {cls.__name__}.")

    @classmethod
    @abstractmethod
    def get_id(cls, item: T_Resource) -> T_ID:
        raise NotImplementedError

    @staticmethod
    def fixup_resource(local: T_Resource, remote: T_Resource) -> T_Resource:
        """Takes the local (to be pushed) and remote (from CDF) resource and returns the
        local resource with properties from the remote resource copied over to make
        them equal if we should consider them equal (and skip writing to CDF)."""
        return local

    def remove_unchanged(self, local: T_Resource | Sequence[T_Resource]) -> T_Resource | Sequence[T_Resource]:
        if not isinstance(local, Sequence):
            local = [local]
        if len(local) == 0:
            return local
        try:
            remote = self.retrieve([self.get_id(item) for item in local])
        except CogniteNotFoundError:
            return local
        if len(remote) == 0:
            return local
        for l_resource in local:
            for r in remote:
                if self.get_id(l_resource) == self.get_id(r):
                    r_yaml = self.resource_cls.dump_yaml(r)
                    # To avoid that we mess up the original local resource, we use the
                    # "through yaml copy"-trick to create a copy of the local resource.
                    copy_l = self.resource_cls.load(self.resource_cls.dump_yaml(l_resource))
                    l_yaml = self.resource_cls.dump_yaml(self.fixup_resource(copy_l, r))
                    if l_yaml == r_yaml:
                        local.remove(l_resource)
                        break
        return local

    # Default implementations that can be overridden
    def create(
        self, items: Sequence[T_Resource], ToolGlobals: CDFToolConfig, drop: bool, filepath: Path
    ) -> T_ResourceList:
        try:
            created = self.api_class.create(items)
            return created
        except CogniteAPIError as e:
            if e.code == 409:
                print("  [bold yellow]WARNING:[/] Resource(s) already exist(s), skipping creation.")
                return []
            else:
                print(f"[bold red]ERROR:[/] Failed to create resource(s).\n{e}")
                ToolGlobals.failed = True
                return []
        except CogniteDuplicatedError as e:
            print(
                f"  [bold yellow]WARNING:[/] {len(e.duplicated)} out of {len(items)} resource(s) already exist(s). {len(e.successful or [])} resource(s) created."
            )
            return []
        except Exception as e:
            print(f"[bold red]ERROR:[/] Failed to create resource(s).\n{e}")
            ToolGlobals.failed = True
            return []

    def delete(self, ids: Sequence[T_ID], drop_data: bool) -> int:
        self.api_class.delete(ids)
        return len(ids)

    def retrieve(self, ids: Sequence[T_ID]) -> T_ResourceList:
        return self.api_class.retrieve(ids)

    def load_resource(self, filepath: Path, ToolGlobals: CDFToolConfig) -> T_Resource | T_ResourceList:
        raw_yaml = load_yaml_inject_variables(filepath, ToolGlobals.environment_variables())
        if isinstance(raw_yaml, list):
            return self.list_cls.load(raw_yaml)
        return self.resource_cls.load(raw_yaml)


@final
class AuthLoader(Loader[int, Group, GroupList]):
    support_drop = False
    support_upsert = True
    api_name = "iam.groups"
    folder_name = "auth"
    resource_cls = Group
    list_cls = GroupList
    resource_scopes = frozenset(
        {
            capabilities.IDScope,
            capabilities.SpaceIDScope,
            capabilities.DataSetScope,
            capabilities.TableScope,
            capabilities.AssetRootIDScope,
            capabilities.ExtractionPipelineScope,
            capabilities.IDScopeLowerCase,
        }
    )

    def __init__(
        self,
        client: CogniteClient,
        target_scopes: Literal[
            "all", "all_skipped_validation", "all_scoped_skipped_validation", "resource_scoped_only", "all_scoped_only"
        ] = "all",
    ):
        super().__init__(client)
        self.load = target_scopes

    @staticmethod
    def fixup_resource(local: T_Resource, remote: T_Resource) -> T_Resource:
        local.id = remote.id
        local.is_deleted = False  # If remote is_deleted, this will fail the check.
        local.metadata = remote.metadata  # metadata has no order guarantee, so we exclude it from compare
        local.deleted_time = remote.deleted_time
        return local

    @classmethod
    def create_loader(
        cls,
        ToolGlobals: CDFToolConfig,
        target_scopes: Literal[
            "all", "all_skipped_validation", "all_scoped_skipped_validation", "resource_scoped_only", "all_scoped_only"
        ] = "all",
    ):
        client = ToolGlobals.verify_capabilities(capability=cls.get_required_capability(ToolGlobals))
        return cls(client, target_scopes)

    @classmethod
    def get_required_capability(cls, ToolGlobals: CDFToolConfig) -> Capability | list[Capability]:
        return GroupsAcl(
            [GroupsAcl.Action.Read, GroupsAcl.Action.List, GroupsAcl.Action.Create, GroupsAcl.Action.Delete],
            GroupsAcl.Scope.All(),
        )

    @classmethod
    def get_id(cls, item: Group) -> str:
        return item.name

    def load_resource(self, filepath: Path, ToolGlobals: CDFToolConfig) -> Group:
        raw = load_yaml_inject_variables(filepath, ToolGlobals.environment_variables())
        for capability in raw.get("capabilities", []):
            for _, values in capability.items():
                if len(values.get("scope", {}).get("datasetScope", {}).get("ids", [])) > 0:
                    if self.load not in ["all_skipped_validation", "all_scoped_skipped_validation"]:
                        values["scope"]["datasetScope"]["ids"] = [
                            ToolGlobals.verify_dataset(ext_id)
                            for ext_id in values.get("scope", {}).get("datasetScope", {}).get("ids", [])
                        ]
                    else:
                        values["scope"]["datasetScope"]["ids"] = [-1]

                if len(values.get("scope", {}).get("extractionPipelineScope", {}).get("ids", [])) > 0:
                    if self.load not in ["all_skipped_validation", "all_scoped_skipped_validation"]:
                        values["scope"]["extractionPipelineScope"]["ids"] = [
                            ToolGlobals.verify_extraction_pipeline(ext_id)
                            for ext_id in values.get("scope", {}).get("extractionPipelineScope", {}).get("ids", [])
                        ]
                    else:
                        values["scope"]["extractionPipelineScope"]["ids"] = [-1]
        return Group.load(raw)

    def retrieve(self, ids: Sequence[int]) -> T_ResourceList:
        remote = self.client.iam.groups.list(all=True).data
        found = [g for g in remote if g.name in ids]
        return found

    def delete(self, ids: Sequence[int]) -> int:
        # Let's prevent that we delete groups we belong to
        try:
            groups = self.client.iam.groups.list().data
        except Exception as e:
            print(
                f"[bold red]ERROR:[/] Failed to retrieve the current service principal's groups. Aborting group deletion.\n{e}"
            )
            return
        my_source_ids = set()
        for g in groups:
            if g.source_id not in my_source_ids:
                my_source_ids.add(g.source_id)
        groups = self.retrieve(ids)
        for g in groups:
            if g.source_id in my_source_ids:
                print(
                    f"  [bold yellow]WARNING:[/] Not deleting group {g.name} with sourceId {g.source_id} as it is used by the current service principal."
                )
                print("     If you want to delete this group, you must do it manually.")
                if g.name not in ids:
                    print(f"    [bold red]ERROR[/] You seem to have duplicate groups of name {g.name}.")
                else:
                    ids.remove(g.name)
        found = [g.id for g in groups if g.name in ids]
        self.client.iam.groups.delete(found)
        return len(found)

    def create(self, items: Sequence[Group], ToolGlobals: CDFToolConfig, drop: bool, filepath: Path) -> GroupList:
        if self.load == "all":
            to_create = items
        elif self.load == "all_skipped_validation":
            raise ValueError("all_skipped_validation is not supported for group creation as scopes would be wrong.")
        elif self.load == "resource_scoped_only":
            to_create = []
            for item in items:
                item.capabilities = [
                    capability for capability in item.capabilities if type(capability.scope) in self.resource_scopes
                ]
                if item.capabilities:
                    to_create.append(item)
        elif self.load == "all_scoped_only" or self.load == "all_scoped_skipped_validation":
            to_create = []
            for item in items:
                item.capabilities = [
                    capability for capability in item.capabilities if type(capability.scope) not in self.resource_scopes
                ]
                if item.capabilities:
                    to_create.append(item)
        else:
            raise ValueError(f"Invalid load value {self.load}")

        if len(to_create) == 0:
            return []
        # We MUST retrieve all the old groups BEFORE we add the new, if not the new will be deleted
        old_groups = self.client.iam.groups.list(all=True).data
        created = self.client.iam.groups.create(to_create)
        created_names = {g.name for g in created}
        to_delete = [g.id for g in old_groups if g.name in created_names]
        self.client.iam.groups.delete(to_delete)
        return created


@final
class DataSetsLoader(Loader[str, DataSet, DataSetList]):
    support_drop = False
    support_upsert = True
    api_name = "data_sets"
    folder_name = "data_sets"
    resource_cls = DataSet
    list_cls = DataSetList

    @classmethod
    def get_required_capability(cls, ToolGlobals: CDFToolConfig) -> Capability:
        return DataSetsAcl(
            [DataSetsAcl.Action.Read, DataSetsAcl.Action.Write],
            DataSetsAcl.Scope.All(),
        )

    def get_id(self, item: DataSet) -> str:
        return item.external_id

    def delete(self, ids: Sequence[str], drop_data: bool) -> int:
        raise NotImplementedError("CDF does not support deleting data sets.")

    def retrieve(self, ids: Sequence[str]) -> DataSetList:
        return self.client.data_sets.retrieve_multiple(external_ids=ids)

    @staticmethod
    def fixup_resource(local: DataSet, remote: DataSet) -> DataSet:
        """Sets the read-only properties, id, created_time, and last_updated_time, that are set on the server side.
        This is needed to make the comparison work.
        """

        local.id = remote.id
        local.created_time = remote.created_time
        local.last_updated_time = remote.last_updated_time
        return local

    def create(
        self, items: Sequence[T_Resource], ToolGlobals: CDFToolConfig, drop: bool, filepath: Path
    ) -> T_ResourceList | None:
        created = DataSetList([], cognite_client=self.client)
        # There is a bug in the data set API, so only one duplicated data set is returned at the time,
        # so we need to iterate.
        while len(items.data) > 0:
            try:
                created.extend(DataSetList(self.client.data_sets.create(items)))
                return created
            except CogniteDuplicatedError as e:
                if len(e.duplicated) < len(items):
                    for dup in e.duplicated:
                        ext_id = dup.get("externalId", None)
                        for item in items:
                            if item.external_id == ext_id:
                                items.remove(item)
                else:
                    items.data = []
            except Exception as e:
                print(f"[bold red]ERROR:[/] Failed to create data sets.\n{e}")
                ToolGlobals.failed = True
                return None
        if len(created) == 0:
            return None
        else:
            return created


@final
class RawLoader(Loader[RawTable, RawTable, list[RawTable]]):
    api_name = "raw.rows"
    folder_name = "raw"
    resource_cls = RawTable
    list_cls = list[RawTable]
    data_file_types = frozenset({"csv", "parquet"})

    @classmethod
    def get_required_capability(cls, ToolGlobals: CDFToolConfig) -> Capability:
        return RawAcl([RawAcl.Action.Read, RawAcl.Action.Write], RawAcl.Scope.All())

    @classmethod
    def get_id(cls, item: RawTable) -> RawTable:
        return item

    def delete(self, ids: Sequence[RawTable], drop_data: bool) -> int:
        count = 0
        for db_name, raw_tables in itertools.groupby(sorted(ids, key=lambda x: x.db_name), key=lambda x: x.db_name):
            # Raw tables do not have ignore_unknowns_ids, so we need to catch the error
            with suppress(CogniteAPIError):
                tables = [table.table_name for table in raw_tables]
                self.client.raw.tables.delete(db_name=db_name, name=tables)
                count += len(tables)
            if len(self.client.raw.tables.list(db_name=db_name, limit=-1).data) == 0:
                with suppress(CogniteAPIError):
                    self.client.raw.databases.delete(name=db_name)
        return count

    def create(
        self, items: Sequence[RawTable], ToolGlobals: CDFToolConfig, drop: bool, filepath: Path
    ) -> list[RawTable]:
        if len(items) != 1:
            raise ValueError("Raw tables must be loaded one at a time.")
        table = items[0]
        datafile = next(
            (
                file
                for file_type in self.data_file_types
                if (file := filepath.parent / f"{table.table_name}.{file_type}").exists()
            ),
            None,
        )
        if datafile is None:
            raise ValueError(f"Failed to find data file for {table.table_name} in {filepath.parent}")
        elif datafile.suffix == ".csv":
            # The replacement is used to ensure that we read exactly the same file on Windows and Linux
            file_content = datafile.read_bytes().replace(b"\r\n", b"\n").decode("utf-8")
            data = pd.read_csv(io.StringIO(file_content), dtype=str)
            data.fillna("", inplace=True)
        elif datafile.suffix == ".parquet":
            data = pd.read_parquet(filepath)
        else:
            raise NotImplementedError(f"Unsupported file type {datafile.suffix} for {table.table_name}")

        self.client.raw.rows.insert_dataframe(
            db_name=table.db_name,
            table_name=table.table_name,
            dataframe=data,
            ensure_parent=True,
        )
        return [table]


@final
class TimeSeriesLoader(Loader[str, TimeSeries, TimeSeriesList]):
    api_name = "time_series"
    folder_name = "timeseries"
    resource_cls = TimeSeriesList
    list_cls = TimeSeriesList
    dependencies = frozenset({DataSetsLoader})

    @classmethod
    def get_required_capability(cls, ToolGlobals: CDFToolConfig) -> Capability:
        return TimeSeriesAcl(
            [TimeSeriesAcl.Action.Read, TimeSeriesAcl.Action.Write],
            TimeSeriesAcl.Scope.DataSet([ToolGlobals.data_set_id])
            if ToolGlobals.data_set_id
            else TimeSeriesAcl.Scope.All(),
        )

    def get_id(self, item: TimeSeries) -> str:
        return item.external_id

    def retrieve(self, ids: Sequence[str]) -> TimeSeriesList:
        return self.client.time_series.retrieve_multiple(external_ids=ids, ignore_unknown_ids=True)

    def delete(self, ids: Sequence[str], drop_data: bool) -> int:
        self.client.time_series.delete(external_id=ids, ignore_unknown_ids=True)
        return len(ids)

    def load_resource(self, filepath: Path, ToolGlobals: CDFToolConfig) -> TimeSeries | TimeSeriesList:
        resources = load_yaml_inject_variables(filepath, {})
        if not isinstance(resources, list):
            resources = [resources]
        for resource in resources:
            if resource.get("dataSetExternalId") is not None:
                resource["dataSetId"] = ToolGlobals.verify_dataset(resource.pop("dataSetExternalId"))
        return TimeSeriesList.load(resources)


@final
class TransformationLoader(Loader[str, Transformation, TransformationList]):
    api_name = "transformations"
    folder_name = "transformations"
    resource_cls = Transformation
    list_cls = TransformationList
    dependencies = frozenset({DataSetsLoader, RawLoader})

    @classmethod
    def get_required_capability(cls, ToolGlobals: CDFToolConfig) -> Capability:
        scope = (
            TransformationsAcl.Scope.DataSet([ToolGlobals.data_set_id])
            if ToolGlobals.data_set_id
            else TransformationsAcl.Scope.All()
        )
        return TransformationsAcl(
            [TransformationsAcl.Action.Read, TransformationsAcl.Action.Write],
            scope,
        )

    def get_id(self, item: Transformation) -> str:
        return item.external_id

    def load_resource(self, filepath: Path, ToolGlobals: CDFToolConfig) -> Transformation:
        raw = load_yaml_inject_variables(filepath, ToolGlobals.environment_variables())
        # The `authentication` key is custom for this template:
        source_oidc_credentials = raw.get("authentication", {}).get("read") or raw.get("authentication") or {}
        destination_oidc_credentials = raw.get("authentication", {}).get("write") or raw.get("authentication") or {}
        transformation = Transformation.load(raw)
        transformation.source_oidc_credentials = source_oidc_credentials and OidcCredentials.load(
            source_oidc_credentials
        )
        transformation.destination_oidc_credentials = destination_oidc_credentials and OidcCredentials.load(
            destination_oidc_credentials
        )
        # Find the non-integer prefixed filename
        file_name = filepath.stem.split(".", 2)[1]
        sql_file = filepath.parent / f"{file_name}.sql"
        if not sql_file.exists():
            sql_file = filepath.parent / f"{transformation.external_id}.sql"
            if not sql_file.exists():
                raise FileNotFoundError(
                    f"Could not find sql file belonging to transformation {filepath.name}. Please run build again."
                )
        transformation.query = sql_file.read_text()
        transformation.data_set_id = ToolGlobals.data_set_id
        return transformation

    def delete(self, ids: Sequence[str], drop_data: bool) -> int:
        self.client.transformations.delete(external_id=ids, ignore_unknown_ids=True)
        return len(ids)

    def create(
        self, items: Sequence[Transformation], ToolGlobals: CDFToolConfig, drop: bool, filepath: Path
    ) -> TransformationList:
        try:
            created = self.client.transformations.create(items)
        except CogniteDuplicatedError as e:
            print(
                f"  [bold yellow]WARNING:[/] {len(e.duplicated)} transformation(s) out of {len(items)} transformation(s) already exist(s):"
            )
            for dup in e.duplicated:
                print(f"           {dup.get('externalId', 'N/A')}")
            return []
        except Exception as e:
            print(f"[bold red]ERROR:[/] Failed to create resource(s).\n{e}")
            ToolGlobals.failed = True
            return TransformationList([])
        for t in items if isinstance(items, Sequence) else [items]:
            if t.schedule.interval != "":
                t.schedule.external_id = t.external_id
                self.client.transformations.schedules.create(t.schedule)
        return created


@final
class DatapointsLoader(Loader[list[str], Path, TimeSeriesList]):
    support_drop = False
    filetypes = frozenset({"csv", "parquet"})
    api_name = "time_series.data"
    folder_name = "timeseries_datapoints"
    resource_cls = pd.DataFrame
    dependencies = frozenset({TimeSeriesLoader})

    @classmethod
    def get_required_capability(cls, ToolGlobals: CDFToolConfig) -> Capability:
        scope = (
            TimeSeriesAcl.Scope.DataSet([ToolGlobals.data_set_id])
            if ToolGlobals.data_set_id
            else TimeSeriesAcl.Scope.All()
        )

        return TimeSeriesAcl(
            [TimeSeriesAcl.Action.Read, TimeSeriesAcl.Action.Write],
            scope,
        )

    def load_resource(self, filepath: Path, ToolGlobals: CDFToolConfig) -> Path:
        return filepath

    @classmethod
    def get_id(cls, item: Path) -> list[str]:
        raise NotImplementedError

    def delete(self, ids: Sequence[str], drop_data: bool) -> int:
        # Drop all datapoints?
        raise NotImplementedError()

    def create(self, items: Sequence[Path], ToolGlobals: CDFToolConfig, drop: bool, filepath: Path) -> TimeSeriesList:
        if len(items) != 1:
            raise ValueError("Datapoints must be loaded one at a time.")
        datafile = items[0]
        if datafile.suffix == ".csv":
            data = pd.read_csv(datafile, parse_dates=True, dayfirst=True, index_col=0)
        elif datafile.suffix == ".parquet":
            data = pd.read_parquet(datafile, engine="pyarrow")
        else:
            raise ValueError(f"Unsupported file type {datafile.suffix} for {datafile.name}")
        self.client.time_series.data.insert_dataframe(data)
        external_ids = [col for col in data.columns if not pd.api.types.is_datetime64_any_dtype(data[col])]
        return TimeSeriesList([TimeSeries(external_id=external_id) for external_id in external_ids])


@final
class ExtractionPipelineLoader(Loader[str, ExtractionPipeline, ExtractionPipelineList]):
    support_drop = True
    api_name = "extraction_pipelines"
    folder_name = "extraction_pipelines"
    resource_cls = ExtractionPipeline
    list_cls = ExtractionPipelineList
    dependencies = frozenset({DataSetsLoader, RawLoader})

    @classmethod
    def get_required_capability(cls, ToolGlobals: CDFToolConfig) -> Capability:
        return ExtractionPipelinesAcl(
            [ExtractionPipelinesAcl.Action.Read, ExtractionPipelinesAcl.Action.Write],
            ExtractionPipelinesAcl.Scope.All(),
        )

    def get_id(self, item: ExtractionPipeline) -> str:
        return item.external_id

    def delete(self, ids: Sequence[str], drop_data: bool) -> int:
        try:
            self.client.extraction_pipelines.delete(external_id=ids)
            return len(ids)
        except CogniteNotFoundError as e:
            print(
                f"  [bold yellow]WARNING:[/] {len(e.not_found)} out of {len(ids)} extraction pipelines do(es) not exist."
            )

            for dup in e.not_found:
                ext_id = dup.get("externalId", None)
                ids.remove(ext_id)

            if len(ids) > 0:
                self.client.extraction_pipelines.delete(external_id=ids)
                return len(ids)
            return 0

    def load_resource(self, filepath: Path, ToolGlobals: CDFToolConfig) -> ExtractionPipeline:
        resource = load_yaml_inject_variables(filepath, {})
        if resource.get("dataSetExternalId") is not None:
            resource["dataSetId"] = ToolGlobals.verify_dataset(resource.pop("dataSetExternalId"))
        return ExtractionPipeline.load(resource)

    def create(
        self, items: Sequence[T_Resource], ToolGlobals: CDFToolConfig, drop: bool, filepath: Path
    ) -> T_ResourceList | None:
        try:
            return ExtractionPipelineList(self.client.extraction_pipelines.create(items))

        except CogniteDuplicatedError as e:
            if len(e.duplicated) < len(items):
                for dup in e.duplicated:
                    ext_id = dup.get("externalId", None)
                    for item in items:
                        if item.external_id == ext_id:
                            items.remove(item)
                try:
                    return ExtractionPipelineList(self.client.extraction_pipelines.create(items))
                except Exception as e:
                    print(f"[bold red]ERROR:[/] Failed to create extraction pipelines.\n{e}")
                    ToolGlobals.failed = True
                    return None
            return None


@final
class FileLoader(Loader[str, FileMetadata, FileMetadataList]):
    api_name = "files"
    filetypes = frozenset({"yaml", "yml"})
    folder_name = "files"
    resource_cls = FileMetadata
    list_cls = FileMetadataList
    dependencies = frozenset({DataSetsLoader})

    @classmethod
    def get_required_capability(cls, ToolGlobals: CDFToolConfig) -> Capability:
        if ToolGlobals.data_set_id is None:
            scope = FilesAcl.Scope.All()
        else:
            scope = FilesAcl.Scope.DataSet([ToolGlobals.data_set_id])

        return FilesAcl([FilesAcl.Action.Read, FilesAcl.Action.Write], scope)

    @classmethod
    def get_id(cls, item: FileMetadata) -> str:
        return item.external_id

    def delete(self, ids: Sequence[str], drop_data: bool) -> int:
        self.client.files.delete(external_id=ids)
        return len(ids)

    def load_resource(self, filepath: Path, ToolGlobals: CDFToolConfig) -> FileMetadata | FileMetadataList:
        try:
            files = FileMetadataList(
                [FileMetadata.load(load_yaml_inject_variables(filepath, ToolGlobals.environment_variables()))]
            )
        except Exception:
            files = FileMetadataList.load(load_yaml_inject_variables(filepath, ToolGlobals.environment_variables()))
        # If we have a file with exact one file config, check to see if this is a pattern to expand
        if len(files.data) == 1 and ("$FILENAME" in files.data[0].external_id or ""):
            # It is, so replace this file with all files in this folder using the same data
            file_data = files.data[0]
            ext_id_pattern = file_data.external_id
            files = FileMetadataList([], cognite_client=self.client)
            for file in filepath.parent.glob("*"):
                if file.suffix[1:] in ["yaml", "yml"]:
                    continue
                files.append(
                    FileMetadata(
                        name=file.name,
                        external_id=re.sub(r"\$FILENAME", file.name, ext_id_pattern),
                        data_set_id=file_data.data_set_id,
                        source=file_data.source,
                        metadata=file_data.metadata,
                        directory=file_data.directory,
                        asset_ids=file_data.asset_ids,
                        labels=file_data.labels,
                        geo_location=file_data.geo_location,
                        security_categories=file_data.security_categories,
                    )
                )
        for file in files.data:
            if not Path(filepath.parent / file.name).exists():
                raise FileNotFoundError(f"Could not find file {file.name} referenced in filepath {filepath.name}")
            if isinstance(file.data_set_id, str):
                # Replace external_id with internal id
                file.data_set_id = ToolGlobals.verify_dataset(file.data_set_id)
        return files

    def create(
        self, items: Sequence[FileMetadata], ToolGlobals: CDFToolConfig, drop: bool, filepath: Path
    ) -> FileMetadataList:
        created = FileMetadataList([])
        for meta in items:
            datafile = filepath.parent / meta.name
            try:
                created.append(self.client.files.upload(path=datafile, overwrite=drop, **meta.dump(camel_case=False)))
            except CogniteAPIError as e:
                if e.code == 409:
                    print(f"  [bold yellow]WARNING:[/] File {meta.external_id} already exists, skipping upload.")
            except Exception as e:
                print(f"[bold red]ERROR:[/] Failed to upload file {datafile.name}.\n{e}")
                ToolGlobals.failed = True
                return created
        return created


@final
class SpaceLoader(Loader[str, SpaceApply, SpaceApplyList]):
    api_name = "data_modeling.spaces"
    folder_name = "data_models"
    filename_pattern = r"^.*\.?(space)$"
    resource_cls = SpaceApply
    list_cls = SpaceApplyList

    @classmethod
    def get_required_capability(cls, ToolGlobals: CDFToolConfig) -> list[Capability]:
        return [
            DataModelsAcl(
                [DataModelsAcl.Action.Read, DataModelsAcl.Action.Write],
                DataModelsAcl.Scope.All(),
            ),
            # Needed to delete instances
            DataModelInstancesAcl(
                [DataModelInstancesAcl.Action.Read, DataModelInstancesAcl.Action.Write],
                DataModelInstancesAcl.Scope.All(),
            ),
        ]

    @classmethod
    def get_id(cls, item: SpaceApply) -> str:
        return item.space

    def delete(self, ids: Sequence[str], drop_data: bool) -> int:
        if not drop_data:
            print("  [bold]INFO:[/] Skipping deletion of spaces as drop_data flag is not set...")
            return 0
        print("[bold]Deleting existing data...[/]")
        for space in ids:
            delete_instances(
                client=self.client,
                space_name=space,
            )
        deleted = self.client.data_modeling.spaces.delete(ids)
        return len(deleted)

    def create(
        self, items: Sequence[SpaceApply], ToolGlobals: CDFToolConfig, drop: bool, filepath: Path
    ) -> T_ResourceList:
        return self.client.data_modeling.spaces.apply(items)


class ContainerLoader(Loader[ContainerId, ContainerApply, ContainerApplyList]):
    api_name = "data_modeling.containers"
    folder_name = "data_models"
    filename_pattern = r"^.*\.?(container)$"
    resource_cls = ContainerApply
    list_cls = ContainerApplyList
    dependencies = frozenset({SpaceLoader})

    @classmethod
    def get_required_capability(cls, ToolGlobals: CDFToolConfig) -> Capability:
        # Todo Scoped to spaces
        return DataModelsAcl(
            [DataModelsAcl.Action.Read, DataModelsAcl.Action.Write],
            DataModelsAcl.Scope.All(),
        )

    @classmethod
    def get_id(cls, item: ContainerApply) -> ContainerId:
        return item.as_id()

    def delete(self, ids: Sequence[ContainerId], drop_data: bool) -> int:
        if not drop_data:
            print("  [bold]INFO:[/] Skipping deletion of containers as drop_data flag is not set...")
            return 0
        deleted = self.client.data_modeling.containers.delete(ids)
        return len(deleted)

    def create(
        self, items: Sequence[T_Resource], ToolGlobals: CDFToolConfig, drop: bool, filepath: Path
    ) -> T_ResourceList:
        return self.client.data_modeling.containers.apply(items)


class ViewLoader(Loader[ViewId, ViewApply, ViewApplyList]):
    api_name = "data_modeling.views"
    folder_name = "data_models"
    filename_pattern = r"^.*\.?(view)$"
    resource_cls = ViewApply
    list_cls = ViewApplyList
    dependencies = frozenset({SpaceLoader, ContainerLoader})

    @classmethod
    def get_required_capability(cls, ToolGlobals: CDFToolConfig) -> Capability:
        # Todo Scoped to spaces
        return DataModelsAcl(
            [DataModelsAcl.Action.Read, DataModelsAcl.Action.Write],
            DataModelsAcl.Scope.All(),
        )

    @classmethod
    def get_id(cls, item: ViewApply) -> ViewId:
        return item.as_id()

    def create(
        self, items: Sequence[T_Resource], ToolGlobals: CDFToolConfig, drop: bool, filepath: Path
    ) -> T_ResourceList:
        return self.client.data_modeling.views.apply(items)


@final
class DataModelLoader(Loader[DataModelId, DataModelApply, DataModelApplyList]):
    api_name = "data_modeling.data_models"
    folder_name = "data_models"
    filename_pattern = r"^.*\.?(datamodel)$"
    resource_cls = DataModelApply
    list_cls = DataModelApplyList
    dependencies = frozenset({SpaceLoader, ViewLoader})

    @classmethod
    def get_required_capability(cls, ToolGlobals: CDFToolConfig) -> Capability:
        # Todo Scoped to spaces
        return DataModelsAcl(
            [DataModelsAcl.Action.Read, DataModelsAcl.Action.Write],
            DataModelsAcl.Scope.All(),
        )

    @classmethod
    def get_id(cls, item: DataModelApply) -> DataModelId:
        return item.as_id()

    def create(
        self, items: Sequence[T_Resource], ToolGlobals: CDFToolConfig, drop: bool, filepath: Path
    ) -> T_ResourceList:
        return self.client.data_modeling.data_models.apply(items)


@final
class NodeLoader(Loader[list[NodeId], NodeApply, LoadableNodes]):
    api_name = "data_modeling.instances"
    folder_name = "data_models"
    filename_pattern = r"^.*\.?(node)$"
    resource_cls = NodeApply
    list_cls = LoadableNodes
    dependencies = frozenset({SpaceLoader, ViewLoader})

    @classmethod
    def get_required_capability(cls, ToolGlobals: CDFToolConfig) -> Capability:
        # Todo Scoped to spaces
        return DataModelInstancesAcl(
            [DataModelInstancesAcl.Action.Read, DataModelInstancesAcl.Action.Write],
            DataModelInstancesAcl.Scope.All(),
        )

    def get_id(self, item: NodeApply) -> NodeId:
        return item.as_id()

    def load_resource(self, filepath: Path, ToolGlobals: CDFToolConfig) -> LoadableNodes:
        raw = load_yaml_inject_variables(filepath, ToolGlobals.environment_variables())
        if isinstance(raw, list):
            raise ValueError(f"Unexpected node yaml file format {filepath.name}")
        return LoadableNodes.load(raw, cognite_client=self.client)

    def delete(self, ids: Sequence[NodeId], drop_data: bool) -> int:
        if not drop_data:
            print("  [bold]INFO:[/] Skipping deletion of nodes as drop_data flag is not set...")
            return 0
        deleted = self.client.data_modeling.instances.delete(nodes=ids)
        return len(deleted)

    def create(
        self, items: Sequence[LoadableNodes], ToolGlobals: CDFToolConfig, drop: bool, filepath: Path
    ) -> LoadableNodes:
        if not isinstance(items, LoadableNodes):
            raise ValueError("Unexpected node format file format")
        item = items
        _ = self.client.data_modeling.instances.apply(
            nodes=item.nodes,
            auto_create_direct_relations=item.auto_create_direct_relations,
            skip_on_version_conflict=item.skip_on_version_conflict,
            replace=item.replace,
        )
        return items


@final
class EdgeLoader(Loader[EdgeId, EdgeApply, LoadableEdges]):
    api_name = "data_modeling.instances"
    folder_name = "data_models"
    filename_pattern = r"^.*\.?(edge)$"
    resource_cls = EdgeApply
    list_cls = LoadableEdges

    # Note edges do not need nodes to be created first, as they are created as part of the edge creation.
    # However, for deletion (reversed order) we need to delete edges before nodes.
    dependencies = frozenset({SpaceLoader, ViewLoader, NodeLoader})

    @classmethod
    def get_required_capability(cls, ToolGlobals: CDFToolConfig) -> Capability:
        # Todo Scoped to spaces
        return DataModelInstancesAcl(
            [DataModelInstancesAcl.Action.Read, DataModelInstancesAcl.Action.Write],
            DataModelInstancesAcl.Scope.All(),
        )

    def get_id(self, item: EdgeApply) -> EdgeId:
        return item.as_id()

    def load_resource(self, filepath: Path, ToolGlobals: CDFToolConfig) -> LoadableEdges:
        raw = load_yaml_inject_variables(filepath, ToolGlobals.environment_variables())
        if isinstance(raw, list):
            raise ValueError(f"Unexpected edge yaml file format {filepath.name}")
        return LoadableEdges.load(raw, cognite_client=self.client)

    def delete(self, ids: Sequence[EdgeId], drop_data: bool) -> int:
        if not drop_data:
            print("  [bold]INFO:[/] Skipping deletion of edges as drop_data flag is not set...")
            return 0
        deleted = self.client.data_modeling.instances.delete(edges=ids)
        return len(deleted)

    def create(
        self, items: Sequence[LoadableEdges], ToolGlobals: CDFToolConfig, drop: bool, filepath: Path
    ) -> LoadableEdges:
        if not isinstance(items, LoadableEdges):
            raise ValueError("Unexpected edge format file format")
        item = items
        _ = self.client.data_modeling.instances.apply(
            edges=item.edges,
            auto_create_start_nodes=item.auto_create_start_nodes,
            auto_create_end_nodes=item.auto_create_end_nodes,
            skip_on_version_conflict=item.skip_on_version_conflict,
            replace=item.replace,
        )
        return items


def drop_load_resources(
    loader: Loader,
    path: Path,
    ToolGlobals: CDFToolConfig,
    drop: bool = False,
    clean: bool = False,
    load: bool = True,
    dry_run: bool = False,
    drop_data: bool = False,
    verbose: bool = False,
):
    if path.is_file():
        if path.suffix not in loader.filetypes or not loader.filetypes:
            raise ValueError("Invalid file type")
        filepaths = [path]
    elif loader.filetypes:
        filepaths = [file for type_ in loader.filetypes for file in path.glob(f"**/*.{type_}")]
    else:
        filepaths = [file for file in path.glob("**/*")]

    if loader.filename_pattern:
        pattern = re.compile(loader.filename_pattern)
        filepaths = [file for file in filepaths if pattern.match(file.stem)]

    items = [loader.load_resource(f, ToolGlobals) for f in filepaths]
    nr_of_batches = len(items)
    nr_of_items = sum(len(item) if isinstance(item, Sized) else 1 for item in items)
    nr_of_deleted = 0
    nr_of_created = 0
    if load:
        print(f"[bold]Uploading {nr_of_items} {loader.api_name} in {nr_of_batches} batches to CDF...[/]")
    else:
        print(f"[bold]Cleaning {nr_of_items} {loader.api_name} in {nr_of_batches} batches to CDF...[/]")
    batches = [item if isinstance(item, Sized) else [item] for item in items]
    if drop and loader.support_drop and load:
        print(f"  --drop is specified, will delete existing {loader.api_name} before uploading.")
    if (drop and loader.support_drop) or clean:
        for batch in batches:
            drop_items: list = []
            for item in batch:
                # Set the context info for this CDF project
                if hasattr(item, "data_set_id") and ToolGlobals.data_set_id is not None:
                    item.data_set_id = ToolGlobals.data_set_id
                drop_items.append(loader.get_id(item))
<<<<<<< HEAD
        if not dry_run:
            try:
                nr_of_deleted += loader.delete(drop_items, drop_data)
                if verbose:
                    print(f"  Deleted {len(drop_items)} {loader.api_name}.")
            except CogniteAPIError as e:
                if e.code == 404:
=======
            if not dry_run:
                try:
                    nr_of_deleted += loader.delete(drop_items)
                    if verbose:
                        print(f"  Deleted {len(drop_items)} {loader.api_name}.")
                except CogniteAPIError as e:
                    if e.code == 404:
                        print(f"  [bold yellow]WARNING:[/] {len(drop_items)} {loader.api_name} do(es) not exist.")
                except CogniteNotFoundError:
>>>>>>> 70bffdc2
                    print(f"  [bold yellow]WARNING:[/] {len(drop_items)} {loader.api_name} do(es) not exist.")
                except Exception as e:
                    print(f"  [bold yellow]WARNING:[/] Failed to delete {len(drop_items)} {loader.api_name}. Error {e}")
            else:
                print(f"  Would have deleted {len(drop_items)} {loader.api_name}.")
    if not load:
        return
    try:
        if not dry_run:
            for batch, filepath in zip(batches, filepaths):
                if not drop and loader.support_upsert:
                    if verbose:
                        print(f"  Comparing {len(batch)} {loader.api_name} from {filepath}...")
                    batch = loader.remove_unchanged(batch)
                    if verbose:
                        print(f"    {len(batch)} {loader.api_name} to be deployed...")
                if len(batch) > 0:
                    created = loader.create(batch, ToolGlobals, drop, filepath)
                    nr_of_created += len(created) if created is not None else 0
                    if isinstance(loader, AuthLoader):
                        nr_of_deleted += len(created)
    except Exception as e:
        print(f"[bold red]ERROR:[/] Failed to upload {loader.api_name}.")
        print(e)
        ToolGlobals.failed = True
        return
    print(f"  Deleted {nr_of_deleted} out of {nr_of_items} {loader.api_name} from {len(filepaths)} config files.")
    print(f"  Created {nr_of_created} out of {nr_of_items} {loader.api_name} from {len(filepaths)} config files.")


<<<<<<< HEAD
LOADER_BY_FOLDER_NAME: dict[str, list[type[Loader]]] = {}
for loader in Loader.__subclasses__():
    if loader.folder_name not in LOADER_BY_FOLDER_NAME:
        LOADER_BY_FOLDER_NAME[loader.folder_name] = []
    LOADER_BY_FOLDER_NAME[loader.folder_name].append(loader)
del loader  # cleanup module namespace
=======
LOADER_BY_FOLDER_NAME = {loader.folder_name: loader for loader in Loader.__subclasses__()}


def load_datamodel_graphql(
    ToolGlobals: CDFToolConfig,
    space_name: str | None = None,
    model_name: str | None = None,
    directory=None,
) -> None:
    """Load a graphql datamodel from file."""
    if space_name is None or model_name is None or directory is None:
        raise ValueError("space_name, model_name, and directory must be supplied.")
    with open(f"{directory}/datamodel.graphql") as file:
        # Read directly into a string.
        datamodel = file.read()
    # Clear any delete errors
    ToolGlobals.failed = False
    client = ToolGlobals.verify_client(
        capabilities={
            "dataModelsAcl": ["READ", "WRITE"],
            "dataModelInstancesAcl": ["READ", "WRITE"],
        }
    )
    print(f"[bold]Loading data model {model_name} into space {space_name} from {directory}...[/]")
    try:
        client.data_modeling.graphql.apply_dml(
            (space_name, model_name, "1"),
            dml=datamodel,
            name=model_name,
            description=f"Data model for {model_name}",
        )
    except Exception as e:
        print(f"[bold red]ERROR:[/] Failed to write data model {model_name} to space {space_name}.")
        print(e)
        ToolGlobals.failed = True
        return
    print(f"  Created data model {model_name}.")


def load_datamodel(
    ToolGlobals: CDFToolConfig,
    drop: bool = False,
    drop_data: bool = False,
    delete_removed: bool = True,
    delete_containers: bool = False,
    delete_spaces: bool = False,
    directory: Path | None = None,
    dry_run: bool = False,
    only_drop: bool = False,
) -> None:
    """Load containers, views, spaces, and data models from a directory

        Note that this function will never delete instances, but will delete all
        the properties found in containers if delete_containers is specified.
        delete_spaces will fail unless also the edges and nodes have been deleted,
        e.g. using the clean_out_datamodel() function.

        Note that if delete_spaces flag is True, an attempt will be made to delete the space,
        but if it fails, the loading will continue. If delete_containers is True, the loading
        will abort if deletion fails.
    Args:
        drop: Whether to drop all existing data model entities (default: apply just the diff).
        drop_data: Whether to drop all instances (nodes and edges) in all spaces.
        delete_removed: Whether to delete (previous) resources that are not in the directory.
        delete_containers: Whether to delete containers including data in the instances.
        delete_spaces: Whether to delete spaces (requires containers and instances to be deleted).
        directory: Directory to load from.
        dry_run: Whether to perform a dry run and only print out what will happen.
        only_drop: Whether to only drop existing resources and not load new ones.
    """
    if directory is None:
        raise ValueError("directory must be supplied.")
    if (delete_containers or delete_spaces) and not drop:
        raise ValueError("drop must be True if delete_containers or delete_spaces is True.")
    if (delete_spaces or delete_containers) and not drop_data:
        raise ValueError("drop_data must be True if delete_spaces or delete_containers is True.")
    model_files_by_type: dict[str, list[Path]] = defaultdict(list)
    models_pattern = re.compile(r"^.*\.?(space|container|view|datamodel)\.yaml$")
    for file in directory.rglob("*.yaml"):
        if not (match := models_pattern.match(file.name)):
            continue
        model_files_by_type[match.group(1)].append(file)
    print("[bold]Loading data model files from build directory...[/]")
    for type_, files in model_files_by_type.items():
        model_files_by_type[type_].sort()
        print(f"  {len(files)} of type {type_}s in {directory}")

    cognite_resources_by_type: dict[str, list[ContainerApply | ViewApply | DataModelApply | SpaceApply]] = defaultdict(
        list
    )
    for type_, files in model_files_by_type.items():
        resource_cls = {
            "space": SpaceApply,
            "container": ContainerApply,
            "view": ViewApply,
            "datamodel": DataModelApply,
        }[type_]
        for file in files:
            cognite_resources_by_type[type_].append(
                resource_cls.load(load_yaml_inject_variables(file, ToolGlobals.environment_variables()))
            )
    # Remove duplicates
    for type_ in list(cognite_resources_by_type):
        unique = {r.as_id(): r for r in cognite_resources_by_type[type_]}
        cognite_resources_by_type[type_] = list(unique.values())

    explicit_space_list = [s.space for s in cognite_resources_by_type["space"]]
    space_list = list({r.space for _, resources in cognite_resources_by_type.items() for r in resources})

    implicit_spaces = [SpaceApply(space=s, name=s, description="Imported space") for s in space_list]
    for s in implicit_spaces:
        if s.space not in [s2.space for s2 in cognite_resources_by_type["space"]]:
            print(
                f"  [bold red]ERROR[/] Space {s.name} is implicitly defined and may need it's own {s.name}.space.yaml file."
            )
            cognite_resources_by_type["space"].append(s)
    # Clear any delete errors
    ToolGlobals.failed = False
    client = ToolGlobals.verify_client(
        capabilities={
            "dataModelsAcl": ["READ", "WRITE"],
            "dataModelInstancesAcl": ["READ", "WRITE"],
        }
    )

    existing_resources_by_type: dict[str, list[ContainerApply | ViewApply | DataModelApply | SpaceApply]] = defaultdict(
        list
    )
    resource_api_by_type = {
        "container": client.data_modeling.containers,
        "view": client.data_modeling.views,
        "datamodel": client.data_modeling.data_models,
        "space": client.data_modeling.spaces,
    }
    for type_, resources in cognite_resources_by_type.items():
        attempts = 5
        while attempts > 0:
            try:
                existing_resources_by_type[type_] = (
                    resource_api_by_type[type_].retrieve(list({r.as_id() for r in resources})).as_apply()
                )
                attempts = 0
            except CogniteAPIError as e:
                attempts -= 1
                if e.code == 500 and attempts > 0:
                    continue
                print(f"[bold]ERROR:[/] Failed to retrieve {type_}(s):\n{e}")
                ToolGlobals.failed = True
                return
            except Exception as e:
                print(f"[bold]ERROR:[/] Failed to retrieve {type_}(s):\n{e}")
                ToolGlobals.failed = True
                return

    differences: dict[str, Difference] = {}
    for type_, resources in cognite_resources_by_type.items():
        new_by_id = {r.as_id(): r for r in resources}
        existing_by_id = {r.as_id(): r for r in existing_resources_by_type[type_]}

        added = [r for r in resources if r.as_id() not in existing_by_id]
        removed = [r for r in existing_resources_by_type[type_] if r.as_id() not in new_by_id]

        changed = []
        unchanged = []
        # Due to a bug in the SDK, we need to ensure that the new properties of the container
        # has set the default values as these will be set for the existing container and
        # the comparison will fail.
        for existing_id in set(new_by_id.keys()) & set(existing_by_id.keys()):
            new = new_by_id[existing_id]
            existing = existing_by_id[existing_id]
            if isinstance(new, ContainerApply):
                for p, _ in existing.properties.items():
                    new.properties[p] = ContainerProperty(
                        type=new.properties[p].type,
                        nullable=new.properties[p].nullable or True,
                        auto_increment=new.properties[p].auto_increment or False,
                        default_value=new.properties[p].default_value or None,
                        description=new.properties[p].description or None,
                    )

            if new_by_id[existing_id] == existing_by_id[existing_id]:
                unchanged.append(new_by_id[existing_id])
            else:
                changed.append(new_by_id[existing_id])

        differences[type_] = Difference(added, removed, changed, unchanged)

    creation_order = ["space", "container", "view", "datamodel"]

    if drop_data:
        print("[bold]Deleting existing data...[/]")
        deleted = 0
        for i in explicit_space_list:
            if not dry_run:
                delete_instances(
                    ToolGlobals,
                    space_name=i,
                    dry_run=dry_run,
                )
                if ToolGlobals.failed:
                    print(f"  [bold]ERROR:[/] Failed to delete instances in space {i}.")
                    return
            else:
                print(f"  Would have deleted instances in space {i}.")

    if drop:
        print("[bold]Deleting existing configurations...[/]")
        # Clean out all old resources
        for type_ in reversed(creation_order):
            items = cognite_resources_by_type.get(type_)
            if items is None:
                continue
            if type_ == "container" and not delete_containers:
                print("  [bold]INFO:[/] Skipping deletion of containers as delete_containers flag is not set...")
                continue
            if type_ == "space" and not delete_spaces:
                print("  [bold]INFO:[/] Skipping deletion of spaces as delete_spaces flag is not set...")
                continue
            deleted = 0
            if not dry_run:
                if type_ == "space":
                    for i2 in items:
                        # Only delete spaces that have been explicitly defined
                        if i2.space in explicit_space_list:
                            try:
                                ret = resource_api_by_type["space"].delete(i2.space)
                            except Exception:
                                ToolGlobals.failed = False
                                print(f"  [bold]INFO:[/] Deletion of space {i2.space} was not successful, continuing.")
                                continue
                            if len(ret) > 0:
                                deleted += 1
                else:
                    try:
                        ret = resource_api_by_type[type_].delete([i.as_id() for i in items])
                    except CogniteAPIError as e:
                        # Typically spaces can not be deleted if there are other
                        # resources in the space.
                        print(f"  [bold]ERROR:[/] Failed to delete {type_}(s):\n{e}")
                        return
                    deleted += len(ret)
                print(f"  Deleted {deleted} {type_}(s).")
            else:
                print(f"  Would have deleted {deleted} {type_}(s).")

    if not only_drop:
        print("[bold]Creating new configurations...[/]")
        for type_ in creation_order:
            if type_ not in differences:
                continue
            items = differences[type_]
            if items.added:
                print(f"  {len(items.added)} added {type_}(s) to be deployed...")
                if dry_run:
                    continue
                attempts = 5
                while attempts > 0:
                    try:
                        resource_api_by_type[type_].apply(items.added)
                        attempts = 0
                    except Exception as e:
                        attempts -= 1
                        if attempts > 0:
                            continue
                        print(f"[bold]ERROR:[/] Failed to create {type_}(s):\n{e}")
                        ToolGlobals.failed = True
                        return
                print(f"  Created {len(items.added)} {type_}(s).")
            elif items.changed:
                print(f"  {len(items.changed)} changed {type_}(s) to be deployed...")
                if dry_run:
                    continue
                attempts = 5
                while attempts > 0:
                    try:
                        resource_api_by_type[type_].apply(items.changed)
                        attempts = 0
                    except Exception as e:
                        attempts -= 1
                        if attempts > 0:
                            continue
                        print(f"[bold]ERROR:[/] Failed to create {type_}(s):\n{e}")
                        ToolGlobals.failed = True
                        return
                if drop:
                    print(
                        f"  Created {len(items.changed)} {type_}s that could have been updated instead (--drop specified)."
                    )
                else:
                    print(f"  Updated {len(items.changed)} {type_}(s).")
            elif items.unchanged:
                print(f"  {len(items.unchanged)} unchanged {type_}(s).")
                if drop:
                    attempts = 5
                    while attempts > 0:
                        try:
                            resource_api_by_type[type_].apply(items.unchanged)
                            attempts = 0
                        except Exception as e:
                            attempts -= 1
                            if attempts > 0:
                                continue
                            print(f"[bold]ERROR:[/] Failed to create {type_}(s):\n{e}")
                            ToolGlobals.failed = True
                            return
                    print(
                        f"  Created {len(items.changed)} unchanged {type_}(s) that could have been skipped (--drop specified)."
                    )

    if delete_removed and not drop:
        for type_ in reversed(creation_order):
            if type_ not in differences:
                continue
            items = differences[type_]
            if items.removed:
                if dry_run:
                    print(f"  Would have deleted {len(items.removed)} {type_}(s).")
                    continue
                try:
                    resource_api_by_type[type_].delete(items.removed)
                except CogniteAPIError as e:
                    # Typically spaces can not be deleted if there are other
                    # resources in the space.
                    print(f"[bold]ERROR:[/] Failed to delete {len(items.removed)} {type_}(s).")
                    print(e)
                    ToolGlobals.failed = True
                    continue
                print(f"  Deleted {len(items.removed)} {type_}(s) that were removed.")


def load_nodes(
    ToolGlobals: CDFToolConfig,
    directory: Path | None = None,
    dry_run: bool = False,
) -> None:
    """Insert nodes"""

    for file in directory.rglob("*.node.yaml"):
        if file.name == "config.yaml":
            continue

        client: CogniteClient = ToolGlobals.verify_client(
            capabilities={
                "dataModelsAcl": ["READ"],
                "dataModelInstancesAcl": ["READ", "WRITE"],
            }
        )

        nodes: dict = load_yaml_inject_variables(file, ToolGlobals.environment_variables())

        try:
            view = ViewId(
                space=nodes["view"]["space"],
                external_id=nodes["view"]["externalId"],
                version=nodes["view"]["version"],
            )
        except KeyError:
            raise KeyError(
                f"Expected view configuration not found in {file}:\nview:\n  space: <space>\n  externalId: <view_external_id>\n  version: <view_version>"
            )

        try:
            node_space: str = nodes["destination"]["space"]
        except KeyError:
            raise KeyError(
                f"Expected destination space configuration in {file}:\ndestination:\n  space: <destination_space_external_id>"
            )
        node_list: NodeApplyList = []
        try:
            for n in nodes.get("nodes", []):
                node_list.append(
                    NodeApply(
                        space=node_space,
                        external_id=n.pop("externalId"),
                        existing_version=n.pop("existingVersion", None),
                        sources=[NodeOrEdgeData(source=view, properties=n)],
                    )
                )
        except Exception as e:
            raise KeyError(f"Failed to parse node {n} in {file}:\n{e}")
        print(f"[bold]Loading {len(node_list)} node(s) from {directory}...[/]")
        if not dry_run:
            try:
                client.data_modeling.instances.apply(
                    nodes=node_list,
                    auto_create_direct_relations=nodes.get("autoCreateDirectRelations", True),
                    skip_on_version_conflict=nodes.get("skipOnVersionConflict", False),
                    replace=nodes.get("replace", False),
                )
                print(f"  Created {len(node_list)} node(s) in {node_space}.")
            except CogniteAPIError as e:
                print(f"[bold]ERROR:[/] Failed to create {len(node_list)} node(s) in {node_space}:\n{e}")
                ToolGlobals.failed = True
                return
>>>>>>> 70bffdc2
<|MERGE_RESOLUTION|>--- conflicted
+++ resolved
@@ -1186,25 +1186,15 @@
                 if hasattr(item, "data_set_id") and ToolGlobals.data_set_id is not None:
                     item.data_set_id = ToolGlobals.data_set_id
                 drop_items.append(loader.get_id(item))
-<<<<<<< HEAD
-        if not dry_run:
-            try:
-                nr_of_deleted += loader.delete(drop_items, drop_data)
-                if verbose:
-                    print(f"  Deleted {len(drop_items)} {loader.api_name}.")
-            except CogniteAPIError as e:
-                if e.code == 404:
-=======
             if not dry_run:
                 try:
-                    nr_of_deleted += loader.delete(drop_items)
+                    nr_of_deleted += loader.delete(drop_items, drop_data)
                     if verbose:
                         print(f"  Deleted {len(drop_items)} {loader.api_name}.")
                 except CogniteAPIError as e:
                     if e.code == 404:
                         print(f"  [bold yellow]WARNING:[/] {len(drop_items)} {loader.api_name} do(es) not exist.")
                 except CogniteNotFoundError:
->>>>>>> 70bffdc2
                     print(f"  [bold yellow]WARNING:[/] {len(drop_items)} {loader.api_name} do(es) not exist.")
                 except Exception as e:
                     print(f"  [bold yellow]WARNING:[/] Failed to delete {len(drop_items)} {loader.api_name}. Error {e}")
@@ -1235,406 +1225,9 @@
     print(f"  Created {nr_of_created} out of {nr_of_items} {loader.api_name} from {len(filepaths)} config files.")
 
 
-<<<<<<< HEAD
 LOADER_BY_FOLDER_NAME: dict[str, list[type[Loader]]] = {}
 for loader in Loader.__subclasses__():
     if loader.folder_name not in LOADER_BY_FOLDER_NAME:
         LOADER_BY_FOLDER_NAME[loader.folder_name] = []
     LOADER_BY_FOLDER_NAME[loader.folder_name].append(loader)
-del loader  # cleanup module namespace
-=======
-LOADER_BY_FOLDER_NAME = {loader.folder_name: loader for loader in Loader.__subclasses__()}
-
-
-def load_datamodel_graphql(
-    ToolGlobals: CDFToolConfig,
-    space_name: str | None = None,
-    model_name: str | None = None,
-    directory=None,
-) -> None:
-    """Load a graphql datamodel from file."""
-    if space_name is None or model_name is None or directory is None:
-        raise ValueError("space_name, model_name, and directory must be supplied.")
-    with open(f"{directory}/datamodel.graphql") as file:
-        # Read directly into a string.
-        datamodel = file.read()
-    # Clear any delete errors
-    ToolGlobals.failed = False
-    client = ToolGlobals.verify_client(
-        capabilities={
-            "dataModelsAcl": ["READ", "WRITE"],
-            "dataModelInstancesAcl": ["READ", "WRITE"],
-        }
-    )
-    print(f"[bold]Loading data model {model_name} into space {space_name} from {directory}...[/]")
-    try:
-        client.data_modeling.graphql.apply_dml(
-            (space_name, model_name, "1"),
-            dml=datamodel,
-            name=model_name,
-            description=f"Data model for {model_name}",
-        )
-    except Exception as e:
-        print(f"[bold red]ERROR:[/] Failed to write data model {model_name} to space {space_name}.")
-        print(e)
-        ToolGlobals.failed = True
-        return
-    print(f"  Created data model {model_name}.")
-
-
-def load_datamodel(
-    ToolGlobals: CDFToolConfig,
-    drop: bool = False,
-    drop_data: bool = False,
-    delete_removed: bool = True,
-    delete_containers: bool = False,
-    delete_spaces: bool = False,
-    directory: Path | None = None,
-    dry_run: bool = False,
-    only_drop: bool = False,
-) -> None:
-    """Load containers, views, spaces, and data models from a directory
-
-        Note that this function will never delete instances, but will delete all
-        the properties found in containers if delete_containers is specified.
-        delete_spaces will fail unless also the edges and nodes have been deleted,
-        e.g. using the clean_out_datamodel() function.
-
-        Note that if delete_spaces flag is True, an attempt will be made to delete the space,
-        but if it fails, the loading will continue. If delete_containers is True, the loading
-        will abort if deletion fails.
-    Args:
-        drop: Whether to drop all existing data model entities (default: apply just the diff).
-        drop_data: Whether to drop all instances (nodes and edges) in all spaces.
-        delete_removed: Whether to delete (previous) resources that are not in the directory.
-        delete_containers: Whether to delete containers including data in the instances.
-        delete_spaces: Whether to delete spaces (requires containers and instances to be deleted).
-        directory: Directory to load from.
-        dry_run: Whether to perform a dry run and only print out what will happen.
-        only_drop: Whether to only drop existing resources and not load new ones.
-    """
-    if directory is None:
-        raise ValueError("directory must be supplied.")
-    if (delete_containers or delete_spaces) and not drop:
-        raise ValueError("drop must be True if delete_containers or delete_spaces is True.")
-    if (delete_spaces or delete_containers) and not drop_data:
-        raise ValueError("drop_data must be True if delete_spaces or delete_containers is True.")
-    model_files_by_type: dict[str, list[Path]] = defaultdict(list)
-    models_pattern = re.compile(r"^.*\.?(space|container|view|datamodel)\.yaml$")
-    for file in directory.rglob("*.yaml"):
-        if not (match := models_pattern.match(file.name)):
-            continue
-        model_files_by_type[match.group(1)].append(file)
-    print("[bold]Loading data model files from build directory...[/]")
-    for type_, files in model_files_by_type.items():
-        model_files_by_type[type_].sort()
-        print(f"  {len(files)} of type {type_}s in {directory}")
-
-    cognite_resources_by_type: dict[str, list[ContainerApply | ViewApply | DataModelApply | SpaceApply]] = defaultdict(
-        list
-    )
-    for type_, files in model_files_by_type.items():
-        resource_cls = {
-            "space": SpaceApply,
-            "container": ContainerApply,
-            "view": ViewApply,
-            "datamodel": DataModelApply,
-        }[type_]
-        for file in files:
-            cognite_resources_by_type[type_].append(
-                resource_cls.load(load_yaml_inject_variables(file, ToolGlobals.environment_variables()))
-            )
-    # Remove duplicates
-    for type_ in list(cognite_resources_by_type):
-        unique = {r.as_id(): r for r in cognite_resources_by_type[type_]}
-        cognite_resources_by_type[type_] = list(unique.values())
-
-    explicit_space_list = [s.space for s in cognite_resources_by_type["space"]]
-    space_list = list({r.space for _, resources in cognite_resources_by_type.items() for r in resources})
-
-    implicit_spaces = [SpaceApply(space=s, name=s, description="Imported space") for s in space_list]
-    for s in implicit_spaces:
-        if s.space not in [s2.space for s2 in cognite_resources_by_type["space"]]:
-            print(
-                f"  [bold red]ERROR[/] Space {s.name} is implicitly defined and may need it's own {s.name}.space.yaml file."
-            )
-            cognite_resources_by_type["space"].append(s)
-    # Clear any delete errors
-    ToolGlobals.failed = False
-    client = ToolGlobals.verify_client(
-        capabilities={
-            "dataModelsAcl": ["READ", "WRITE"],
-            "dataModelInstancesAcl": ["READ", "WRITE"],
-        }
-    )
-
-    existing_resources_by_type: dict[str, list[ContainerApply | ViewApply | DataModelApply | SpaceApply]] = defaultdict(
-        list
-    )
-    resource_api_by_type = {
-        "container": client.data_modeling.containers,
-        "view": client.data_modeling.views,
-        "datamodel": client.data_modeling.data_models,
-        "space": client.data_modeling.spaces,
-    }
-    for type_, resources in cognite_resources_by_type.items():
-        attempts = 5
-        while attempts > 0:
-            try:
-                existing_resources_by_type[type_] = (
-                    resource_api_by_type[type_].retrieve(list({r.as_id() for r in resources})).as_apply()
-                )
-                attempts = 0
-            except CogniteAPIError as e:
-                attempts -= 1
-                if e.code == 500 and attempts > 0:
-                    continue
-                print(f"[bold]ERROR:[/] Failed to retrieve {type_}(s):\n{e}")
-                ToolGlobals.failed = True
-                return
-            except Exception as e:
-                print(f"[bold]ERROR:[/] Failed to retrieve {type_}(s):\n{e}")
-                ToolGlobals.failed = True
-                return
-
-    differences: dict[str, Difference] = {}
-    for type_, resources in cognite_resources_by_type.items():
-        new_by_id = {r.as_id(): r for r in resources}
-        existing_by_id = {r.as_id(): r for r in existing_resources_by_type[type_]}
-
-        added = [r for r in resources if r.as_id() not in existing_by_id]
-        removed = [r for r in existing_resources_by_type[type_] if r.as_id() not in new_by_id]
-
-        changed = []
-        unchanged = []
-        # Due to a bug in the SDK, we need to ensure that the new properties of the container
-        # has set the default values as these will be set for the existing container and
-        # the comparison will fail.
-        for existing_id in set(new_by_id.keys()) & set(existing_by_id.keys()):
-            new = new_by_id[existing_id]
-            existing = existing_by_id[existing_id]
-            if isinstance(new, ContainerApply):
-                for p, _ in existing.properties.items():
-                    new.properties[p] = ContainerProperty(
-                        type=new.properties[p].type,
-                        nullable=new.properties[p].nullable or True,
-                        auto_increment=new.properties[p].auto_increment or False,
-                        default_value=new.properties[p].default_value or None,
-                        description=new.properties[p].description or None,
-                    )
-
-            if new_by_id[existing_id] == existing_by_id[existing_id]:
-                unchanged.append(new_by_id[existing_id])
-            else:
-                changed.append(new_by_id[existing_id])
-
-        differences[type_] = Difference(added, removed, changed, unchanged)
-
-    creation_order = ["space", "container", "view", "datamodel"]
-
-    if drop_data:
-        print("[bold]Deleting existing data...[/]")
-        deleted = 0
-        for i in explicit_space_list:
-            if not dry_run:
-                delete_instances(
-                    ToolGlobals,
-                    space_name=i,
-                    dry_run=dry_run,
-                )
-                if ToolGlobals.failed:
-                    print(f"  [bold]ERROR:[/] Failed to delete instances in space {i}.")
-                    return
-            else:
-                print(f"  Would have deleted instances in space {i}.")
-
-    if drop:
-        print("[bold]Deleting existing configurations...[/]")
-        # Clean out all old resources
-        for type_ in reversed(creation_order):
-            items = cognite_resources_by_type.get(type_)
-            if items is None:
-                continue
-            if type_ == "container" and not delete_containers:
-                print("  [bold]INFO:[/] Skipping deletion of containers as delete_containers flag is not set...")
-                continue
-            if type_ == "space" and not delete_spaces:
-                print("  [bold]INFO:[/] Skipping deletion of spaces as delete_spaces flag is not set...")
-                continue
-            deleted = 0
-            if not dry_run:
-                if type_ == "space":
-                    for i2 in items:
-                        # Only delete spaces that have been explicitly defined
-                        if i2.space in explicit_space_list:
-                            try:
-                                ret = resource_api_by_type["space"].delete(i2.space)
-                            except Exception:
-                                ToolGlobals.failed = False
-                                print(f"  [bold]INFO:[/] Deletion of space {i2.space} was not successful, continuing.")
-                                continue
-                            if len(ret) > 0:
-                                deleted += 1
-                else:
-                    try:
-                        ret = resource_api_by_type[type_].delete([i.as_id() for i in items])
-                    except CogniteAPIError as e:
-                        # Typically spaces can not be deleted if there are other
-                        # resources in the space.
-                        print(f"  [bold]ERROR:[/] Failed to delete {type_}(s):\n{e}")
-                        return
-                    deleted += len(ret)
-                print(f"  Deleted {deleted} {type_}(s).")
-            else:
-                print(f"  Would have deleted {deleted} {type_}(s).")
-
-    if not only_drop:
-        print("[bold]Creating new configurations...[/]")
-        for type_ in creation_order:
-            if type_ not in differences:
-                continue
-            items = differences[type_]
-            if items.added:
-                print(f"  {len(items.added)} added {type_}(s) to be deployed...")
-                if dry_run:
-                    continue
-                attempts = 5
-                while attempts > 0:
-                    try:
-                        resource_api_by_type[type_].apply(items.added)
-                        attempts = 0
-                    except Exception as e:
-                        attempts -= 1
-                        if attempts > 0:
-                            continue
-                        print(f"[bold]ERROR:[/] Failed to create {type_}(s):\n{e}")
-                        ToolGlobals.failed = True
-                        return
-                print(f"  Created {len(items.added)} {type_}(s).")
-            elif items.changed:
-                print(f"  {len(items.changed)} changed {type_}(s) to be deployed...")
-                if dry_run:
-                    continue
-                attempts = 5
-                while attempts > 0:
-                    try:
-                        resource_api_by_type[type_].apply(items.changed)
-                        attempts = 0
-                    except Exception as e:
-                        attempts -= 1
-                        if attempts > 0:
-                            continue
-                        print(f"[bold]ERROR:[/] Failed to create {type_}(s):\n{e}")
-                        ToolGlobals.failed = True
-                        return
-                if drop:
-                    print(
-                        f"  Created {len(items.changed)} {type_}s that could have been updated instead (--drop specified)."
-                    )
-                else:
-                    print(f"  Updated {len(items.changed)} {type_}(s).")
-            elif items.unchanged:
-                print(f"  {len(items.unchanged)} unchanged {type_}(s).")
-                if drop:
-                    attempts = 5
-                    while attempts > 0:
-                        try:
-                            resource_api_by_type[type_].apply(items.unchanged)
-                            attempts = 0
-                        except Exception as e:
-                            attempts -= 1
-                            if attempts > 0:
-                                continue
-                            print(f"[bold]ERROR:[/] Failed to create {type_}(s):\n{e}")
-                            ToolGlobals.failed = True
-                            return
-                    print(
-                        f"  Created {len(items.changed)} unchanged {type_}(s) that could have been skipped (--drop specified)."
-                    )
-
-    if delete_removed and not drop:
-        for type_ in reversed(creation_order):
-            if type_ not in differences:
-                continue
-            items = differences[type_]
-            if items.removed:
-                if dry_run:
-                    print(f"  Would have deleted {len(items.removed)} {type_}(s).")
-                    continue
-                try:
-                    resource_api_by_type[type_].delete(items.removed)
-                except CogniteAPIError as e:
-                    # Typically spaces can not be deleted if there are other
-                    # resources in the space.
-                    print(f"[bold]ERROR:[/] Failed to delete {len(items.removed)} {type_}(s).")
-                    print(e)
-                    ToolGlobals.failed = True
-                    continue
-                print(f"  Deleted {len(items.removed)} {type_}(s) that were removed.")
-
-
-def load_nodes(
-    ToolGlobals: CDFToolConfig,
-    directory: Path | None = None,
-    dry_run: bool = False,
-) -> None:
-    """Insert nodes"""
-
-    for file in directory.rglob("*.node.yaml"):
-        if file.name == "config.yaml":
-            continue
-
-        client: CogniteClient = ToolGlobals.verify_client(
-            capabilities={
-                "dataModelsAcl": ["READ"],
-                "dataModelInstancesAcl": ["READ", "WRITE"],
-            }
-        )
-
-        nodes: dict = load_yaml_inject_variables(file, ToolGlobals.environment_variables())
-
-        try:
-            view = ViewId(
-                space=nodes["view"]["space"],
-                external_id=nodes["view"]["externalId"],
-                version=nodes["view"]["version"],
-            )
-        except KeyError:
-            raise KeyError(
-                f"Expected view configuration not found in {file}:\nview:\n  space: <space>\n  externalId: <view_external_id>\n  version: <view_version>"
-            )
-
-        try:
-            node_space: str = nodes["destination"]["space"]
-        except KeyError:
-            raise KeyError(
-                f"Expected destination space configuration in {file}:\ndestination:\n  space: <destination_space_external_id>"
-            )
-        node_list: NodeApplyList = []
-        try:
-            for n in nodes.get("nodes", []):
-                node_list.append(
-                    NodeApply(
-                        space=node_space,
-                        external_id=n.pop("externalId"),
-                        existing_version=n.pop("existingVersion", None),
-                        sources=[NodeOrEdgeData(source=view, properties=n)],
-                    )
-                )
-        except Exception as e:
-            raise KeyError(f"Failed to parse node {n} in {file}:\n{e}")
-        print(f"[bold]Loading {len(node_list)} node(s) from {directory}...[/]")
-        if not dry_run:
-            try:
-                client.data_modeling.instances.apply(
-                    nodes=node_list,
-                    auto_create_direct_relations=nodes.get("autoCreateDirectRelations", True),
-                    skip_on_version_conflict=nodes.get("skipOnVersionConflict", False),
-                    replace=nodes.get("replace", False),
-                )
-                print(f"  Created {len(node_list)} node(s) in {node_space}.")
-            except CogniteAPIError as e:
-                print(f"[bold]ERROR:[/] Failed to create {len(node_list)} node(s) in {node_space}:\n{e}")
-                ToolGlobals.failed = True
-                return
->>>>>>> 70bffdc2
+del loader  # cleanup module namespace