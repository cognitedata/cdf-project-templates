--- conflicted
+++ resolved
@@ -454,18 +454,6 @@
         for capability in raw.get("capabilities", []):
             for _, values in capability.items():
                 if len(values.get("scope", {}).get("datasetScope", {}).get("ids", [])) > 0:
-<<<<<<< HEAD
-                    values["scope"]["datasetScope"]["ids"] = [
-                        ToolGlobals.verify_dataset(ext_id)
-                        for ext_id in values.get("scope", {}).get("datasetScope", {}).get("ids", [])
-                    ]
-
-                if len(values.get("scope", {}).get("extractionPipelineScope", {}).get("ids", [])) > 0:
-                    values["scope"]["extractionPipelineScope"]["ids"] = [
-                        ToolGlobals.verify_extraction_pipeline(ext_id)
-                        for ext_id in values.get("scope", {}).get("extractionPipelineScope", {}).get("ids", [])
-                    ]
-=======
                     if self.load not in ["all_skipped_validation", "all_scoped_skipped_validation"]:
                         values["scope"]["datasetScope"]["ids"] = [
                             ToolGlobals.verify_dataset(ext_id)
@@ -482,7 +470,6 @@
                         ]
                     else:
                         values["scope"]["extractionPipelineScope"]["ids"] = [-1]
->>>>>>> d3c00d15
         return Group.load(raw)
 
     def retrieve(self, ids: Sequence[int]) -> T_ResourceList:
@@ -658,55 +645,6 @@
             ensure_parent=True,
         )
         return [table]
-
-
-@final
-class ExtractionPipelineLoader(Loader[str, ExtractionPipeline, ExtractionPipelineList]):
-    support_drop = True
-    api_name = "extraction_pipelines"
-    folder_name = "extraction_pipelines"
-    resource_cls = ExtractionPipeline
-    list_cls = ExtractionPipelineList
-
-    @classmethod
-    def get_required_capability(cls, ToolGlobals: CDFToolConfig) -> Capability:
-        return ExtractionPipelinesAcl(
-            [ExtractionPipelinesAcl.Action.Read, ExtractionPipelinesAcl.Action.Write],
-            ExtractionPipelinesAcl.Scope.All(),
-        )
-
-    def get_id(self, item: ExtractionPipeline) -> str:
-        return item.external_id
-
-    def delete(self, ids: Sequence[str]) -> None:
-        self.client.files.delete(external_id=ids)
-
-    def load_file(self, filepath: Path, ToolGlobals: CDFToolConfig) -> ExtractionPipeline:
-        resource = load_yaml_inject_variables(filepath, {})
-        if resource.get("dataSetExternalId") is not None:
-            resource["dataSetId"] = ToolGlobals.verify_dataset(resource.pop("dataSetExternalId"))
-        return ExtractionPipeline.load(resource)
-
-    def create(
-        self, items: Sequence[T_Resource], ToolGlobals: CDFToolConfig, drop: bool, filepath: Path
-    ) -> T_ResourceList | None:
-        try:
-            return ExtractionPipelineList(self.client.extraction_pipelines.create(items))
-
-        except CogniteDuplicatedError as e:
-            if len(e.duplicated) < len(items.data):
-                for dup in e.duplicated:
-                    ext_id = dup.get("externalId", None)
-                    for item in items.data:
-                        if item.external_id == ext_id:
-                            items.data.remove(item)
-                try:
-                    return ExtractionPipelineList(self.client.extraction_pipelines.create(items))
-                except Exception as e:
-                    print(f"[bold red]ERROR:[/] Failed to create extraction pipelines.\n{e}")
-                    ToolGlobals.failed = True
-                    return None
-            return None
 
 
 @final
