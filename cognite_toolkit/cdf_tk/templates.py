from __future__ import annotations

import os
import re
import shutil
from pathlib import Path
from typing import Any

import yaml
from rich import print

# Directory paths for YAML files (relative to the root of the module)
YAML_DIRS = ["./"]
TMPL_DIRS = ["common", "modules", "local_modules", "examples"]
# Add any other files below that should be included in a build
EXCL_FILES = ["README.md"]
# Which suffixes to exclude when we create indexed files (i.e. they are bundled with their main config file)
EXCL_INDEX_SUFFIX = ["sql"]


def read_environ_config(
    root_dir: str = "./",
    build_env: str = "dev",
<<<<<<< HEAD
    tmpl_dirs: list[str] | None = None,
=======
    tmpl_dirs: [str] = TMPL_DIRS,
    set_env_only: bool = False,
>>>>>>> e6347f3d
) -> list[str]:
    """Read the global configuration files and return a list of modules in correct order.

    The presence of a module directory in tmpl_dirs is verified.
    Yields:
        List of modules in the order they should be processed.
        Exception(ValueError) if a module is not found in tmpl_dirs.
    """
    tmpl_dirs = tmpl_dirs or TMPL_DIRS
    if not root_dir.endswith("/"):
        root_dir = root_dir + "/"
    tmpl_dirs = [root_dir + t for t in tmpl_dirs]
    global_config = read_yaml_files(root_dir, "default.packages.yaml")
    packages = global_config.get("packages", {})
    packages.update(read_yaml_files(root_dir, "packages.yaml").get("packages", {}))
    local_config = read_yaml_files(root_dir, "local.yaml")
    print(f"  Environment is {build_env}, using that section in local.yaml.\n")
    modules = []

    try:
        defs = local_config[build_env]
    except KeyError:
        raise ValueError(f"Environment {build_env} not found in local.yaml")

    os.environ["CDF_ENVIRON"] = build_env
    for k, v in defs.items():
        if k == "project":
            if os.environ.get("CDF_PROJECT", "<not set>") != v:
                if build_env == "dev" or build_env == "local":
                    print(
                        f"  [bold red]WARNING:[/] Project name mismatch (CDF_PROJECT) between local.yaml ({v}) and what is defined in environment ({os.environ.get('CDF_PROJECT','<not_set>')})."
                    )
                    print(f"  Environment is {build_env}, continuing (would have stopped for staging and prod)...")
                else:
                    raise ValueError(
                        f"Project name mismatch (CDF_PROJECT) between local.yaml ({v}) and what is defined in environment ({os.environ['CDF_PROJECT']})."
                    )
        elif k == "type":
            os.environ["CDF_BUILD_TYPE"] = v
        elif k == "deploy":
            for m in v:
                for g2, g3 in packages.items():
                    if m == g2:
                        for m2 in g3:
                            if m2 not in modules:
                                modules.append(m2)
                    elif m not in modules and packages.get(m) is None:
                        modules.append(m)
    if set_env_only:
        return []
    if len(modules) == 0:
        print(
            f"  [bold red]WARNING:[/] Found no defined modules in local.yaml, have you configured the environment ({build_env})?"
        )
    load_list = []
    module_dirs = {}
    for d in tmpl_dirs:
        if not module_dirs.get(d):
            module_dirs[d] = []
        try:
            for dirnames in Path(d).iterdir():
                module_dirs[d].append(dirnames.name)
        except Exception:
            ...
    for m in modules:
        found = False
        for dir, mod in module_dirs.items():
            if m in mod:
                load_list.append(f"{dir}/{m}")
                found = True
                break
        if not found:
            raise ValueError(f"Module {m} not found in template directories {tmpl_dirs}.")
    return load_list


def read_yaml_files(
    yaml_dirs: list[str] | str,
    name: str | None = None,
) -> dict[str, Any]:
    """Read all YAML files in the given directories and return a dictionary

    This function will not traverse into sub-directories.

    yaml_dirs: list of directories to read YAML files from
    name: (optional) name of the file(s) to read, either filename or regex. Defaults to config.yaml and default.config.yaml
    """

    if isinstance(yaml_dirs, str):
        yaml_dirs = [yaml_dirs]
    files = []
    if name is None:
        # Order is important!
        for directory in yaml_dirs:
            files.extend(Path(directory).glob("default.config.yaml"))
            files.extend(Path(directory).glob("config.yaml"))
    else:
        name = re.compile(f"^{name}")
        for directory in yaml_dirs:
            for file in Path(directory).glob("*.yaml"):
                if not (name.match(file.name)):
                    continue
                files.append(file)
    data = {}
    for yaml_file in files:
        try:
            config_data = yaml.safe_load(yaml_file.read_text())
        except yaml.YAMLError as e:
            print(f"  [bold red]ERROR:[/] reading {yaml_file}: {e}")
            continue
        data.update(config_data)
    return data


def process_config_files(
    dirs: list[str],
    yaml_data: str,
    build_dir: str = "./build",
    build_env: str = "dev",
    clean: bool = False,
):
    path = Path(build_dir)
    if path.exists():
        if any(path.iterdir()):
            if clean:
                shutil.rmtree(path)
                path.mkdir()
                print(f"  [bold green]INFO:[/] Cleaned existing build directory {build_dir}.")
            else:
                print("  [bold red]WARNING:[/] Build directory is not empty. Use --clean to remove existing files.")
    else:
        path.mkdir()

    local_yaml_path = ""
    yaml_local = {}
    indices = {}
    for directory in dirs:
        for dirpath, _, filenames in os.walk(directory):
            # Sort to support 1., 2. etc prefixes
            filenames.sort()
            # When we have traversed out of the module, reset the local yaml config
            if local_yaml_path not in dirpath:
                local_yaml_path == ""
                yaml_local = {}
            for file in filenames:
                if file in EXCL_FILES:
                    continue
                # Skip the config.yaml file
                if file == "config.yaml" or file == "default.config.yaml":
                    # Pick up this local yaml files
                    local_yaml_path = dirpath
                    yaml_local = read_yaml_files([dirpath])
                    continue
                with open(dirpath + "/" + file) as f:
                    content = f.read()
                # Replace the local yaml variables
                for k, v in yaml_local.items():
                    if "." in k:
                        # If the key has a dot, it is a build_env specific variable.
                        # Skip if it's the wrong environment.
                        if k.split(".")[0] != build_env:
                            continue
                        k = k.split(".", 2)[1]
                    # assuming template variables are in the format {{key}}
                    # TODO: issue warning if key is not found, this can indicate a config file error
                    content = content.replace(f"{{{{{k}}}}}", str(v))
                # Replace the root yaml variables
                for k, v in yaml_data.items():
                    if "." in k:
                        # If the key has a dot, it is a build_env specific variable.
                        # Skip if it's the wrong environment.
                        if k.split(".")[0] != build_env:
                            continue
                        k = k.split(".", 2)[1]
                    # assuming template variables are in the format {{key}}
                    content = content.replace(f"{{{{{k}}}}}", str(v))

                split_path = Path(dirpath).parts
                cdf_path = split_path[len(split_path) - 1]
                new_path = Path(f"{build_dir}/{cdf_path}")
                new_path.mkdir(exist_ok=True, parents=True)
                # For .sql and other dependent files, we do not prefix as we expect them
                # to be named with the external_id of the entitiy they are associated with.
                if file.split(".")[-1] not in EXCL_INDEX_SUFFIX:
                    if not indices.get(cdf_path):
                        indices[cdf_path] = 1
                    else:
                        indices[cdf_path] += 1
                    # Get rid of the local index
                    if re.match("^[0-9]+\\.", file):
                        file = file.split(".", 1)[1]
                    # If we are processing raw tables, we want to pick up the raw_db config.yaml
                    # variable to determine the database name.
                    if Path(dirpath).name == "raw":
                        file = f"{indices[cdf_path]}.{yaml_local.get('raw_db', 'default')}.{file}"
                    else:
                        file = f"{indices[cdf_path]}.{file}"

                for unmatched in re.findall(pattern=r"\{\{.*?\}\}", string=content):
                    print(f"  [bold red]WARNING:[/] Unresolved template variable {unmatched} in {new_path}/{file}")

                with open(new_path / file, "w") as f:
                    f.write(content)
                if file.endswith(".yaml"):
                    with open(new_path / file) as f:
                        try:
                            yaml.safe_load(f.read())
                        except Exception as e:
                            print(
                                f"  [bold red]ERROR:[/] YAML validation error for {file} after substituting config variables: \n{e}"
                            )
                            exit(1)


def build_config(build_dir: str = "./build", source_dir: str = "./", build_env: str = "dev", clean: bool = False):
    if build_env is None:
        raise ValueError("build_env must be specified")
    if not source_dir.endswith("/"):
        source_dir = source_dir + "/"
    modules = read_environ_config(root_dir=source_dir, tmpl_dirs=TMPL_DIRS, build_env=build_env)
    process_config_files(
        dirs=modules,
        yaml_data=read_yaml_files(yaml_dirs=YAML_DIRS),
        build_dir=build_dir,
        build_env=build_env,
        clean=clean,
    )
    # Copy the root deployment yaml files
    shutil.copyfile(Path(source_dir) / "local.yaml", Path(build_dir) / "local.yaml")
    shutil.copyfile(Path(source_dir) / "packages.yaml", Path(build_dir) / "packages.yaml")
    shutil.copyfile(Path(source_dir) / "default.packages.yaml", Path(build_dir) / "default.packages.yaml")<|MERGE_RESOLUTION|>--- conflicted
+++ resolved
@@ -21,12 +21,8 @@
 def read_environ_config(
     root_dir: str = "./",
     build_env: str = "dev",
-<<<<<<< HEAD
-    tmpl_dirs: list[str] | None = None,
-=======
-    tmpl_dirs: [str] = TMPL_DIRS,
+    tmpl_dirs: [str] | None = None,
     set_env_only: bool = False,
->>>>>>> e6347f3d
 ) -> list[str]:
     """Read the global configuration files and return a list of modules in correct order.
 
