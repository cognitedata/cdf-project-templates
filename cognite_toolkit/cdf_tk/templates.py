from __future__ import annotations

import os
import re
import shutil
from pathlib import Path
from typing import Any

import yaml
from rich import print

<<<<<<< HEAD
# Directory paths for YAML files (relative to the root of the module)
YAML_DIRS = ["./"]
TMPL_DIRS = ["common", "modules", "local_modules", "examples", "experimental"]
=======
TMPL_DIRS = ["common", "modules", "local_modules", "examples"]
>>>>>>> 8e3ad026
# Add any other files below that should be included in a build
EXCL_FILES = ["README.md"]
# Which suffixes to exclude when we create indexed files (i.e. they are bundled with their main config file)
EXCL_INDEX_SUFFIX = ["sql"]


def read_environ_config(
    root_dir: str = "./",
    build_env: str = "dev",
    tmpl_dirs: [str] = TMPL_DIRS,
    set_env_only: bool = False,
) -> list[str]:
    """Read the global configuration files and return a list of modules in correct order.

    The presence of a module directory in tmpl_dirs is verified.
    Yields:
        List of modules in the order they should be processed.
        Exception(ValueError) if a module is not found in tmpl_dirs.
    """
    if not root_dir.endswith("/"):
        root_dir = root_dir + "/"
    tmpl_dirs = [root_dir + t for t in tmpl_dirs]
    global_config = read_yaml_files(root_dir, "default.packages.yaml")
    packages = global_config.get("packages", {})
    packages.update(read_yaml_files(root_dir, "packages.yaml").get("packages", {}))
    local_config = read_yaml_files(root_dir, "local.yaml")
    print(f"  Environment is {build_env}, using that section in local.yaml.\n")
    modules = []
    if len(local_config) == 0:
        return []
    try:
        defs = local_config[build_env]
    except KeyError:
        raise ValueError(f"Environment {build_env} not found in local.yaml")

    os.environ["CDF_ENVIRON"] = build_env
    for k, v in defs.items():
        if k == "project":
            if os.environ.get("CDF_PROJECT", "<not set>") != v:
                if build_env == "dev" or build_env == "local":
                    print(
                        f"  [bold red]WARNING:[/] Project name mismatch (CDF_PROJECT) between local.yaml ({v}) and what is defined in environment ({os.environ.get('CDF_PROJECT','<not_set>')})."
                    )
                    print(f"  Environment is {build_env}, continuing (would have stopped for staging and prod)...")
                else:
                    raise ValueError(
                        f"Project name mismatch (CDF_PROJECT) between local.yaml ({v}) and what is defined in environment ({os.environ['CDF_PROJECT']})."
                    )
        elif k == "type":
            os.environ["CDF_BUILD_TYPE"] = v
        elif k == "deploy":
            for m in v:
                for g2, g3 in packages.items():
                    if m == g2:
                        for m2 in g3:
                            if m2 not in modules:
                                modules.append(m2)
                    elif m not in modules and packages.get(m) is None:
                        modules.append(m)
    if set_env_only:
        return []
    if len(modules) == 0:
        print(
            f"  [bold red]WARNING:[/] Found no defined modules in local.yaml, have you configured the environment ({build_env})?"
        )
    load_list = []
    module_dirs = {}
    for d in tmpl_dirs:
        if not module_dirs.get(d):
            module_dirs[d] = []
        try:
            for dirnames in Path(d).iterdir():
                module_dirs[d].append(dirnames.name)
        except Exception:
            ...
    for m in modules:
        found = False
        for dir, mod in module_dirs.items():
            if m in mod:
                load_list.append(f"{dir}/{m}")
                found = True
                break
        if not found:
            raise ValueError(f"Module {m} not found in template directories {tmpl_dirs}.")
    return load_list


def read_yaml_files(
    yaml_dirs: list[str] | str,
    name: str | None = None,
) -> dict[str, Any]:
    """Read all YAML files in the given directories and return a dictionary

    This function will not traverse into sub-directories.

    yaml_dirs: list of directories to read YAML files from
    name: (optional) name of the file(s) to read, either filename or regex. Defaults to config.yaml and default.config.yaml
    """

    if isinstance(yaml_dirs, str):
        yaml_dirs = [yaml_dirs]
    files = []
    if name is None:
        # Order is important!
        for directory in yaml_dirs:
            files.extend(Path(directory).glob("default.config.yaml"))
            files.extend(Path(directory).glob("config.yaml"))
    else:
        name = re.compile(f"^{name}")
        for directory in yaml_dirs:
            for file in Path(directory).glob("*.yaml"):
                if not (name.match(file.name)):
                    continue
                files.append(file)
    data = {}
    for yaml_file in files:
        try:
            config_data = yaml.safe_load(yaml_file.read_text())
        except yaml.YAMLError as e:
            print(f"  [bold red]ERROR:[/] reading {yaml_file}: {e}")
            continue
        data.update(config_data)
    return data


def process_config_files(
    dirs: list[str],
    yaml_data: str,
    build_dir: str = "./build",
    build_env: str = "dev",
    clean: bool = False,
):
    path = Path(build_dir)
    if path.exists():
        if any(path.iterdir()):
            if clean:
                shutil.rmtree(path)
                path.mkdir()
                print(f"  [bold green]INFO:[/] Cleaned existing build directory {build_dir}.")
            else:
                print("  [bold red]WARNING:[/] Build directory is not empty. Use --clean to remove existing files.")
    else:
        path.mkdir()

    local_yaml_path = ""
    yaml_local = {}
    indices = {}
    for directory in dirs:
        for dirpath, _, filenames in os.walk(directory):
            # Sort to support 1., 2. etc prefixes
            filenames.sort()
            # When we have traversed out of the module, reset the local yaml config
            if local_yaml_path not in dirpath:
                local_yaml_path == ""
                yaml_local = {}
            for file_name in filenames:
                if file_name in EXCL_FILES:
                    continue
                # Skip the config.yaml file
                if file_name == "config.yaml" or file_name == "default.config.yaml":
                    # Pick up this local yaml files
                    local_yaml_path = dirpath
                    yaml_local = read_yaml_files([dirpath])
                    continue
                with open(dirpath + "/" + file_name) as f:
                    content = f.read()
                # Replace the local yaml variables
                for k, v in yaml_local.items():
                    if "." in k:
                        # If the key has a dot, it is a build_env specific variable.
                        # Skip if it's the wrong environment.
                        if k.split(".")[0] != build_env:
                            continue
                        k = k.split(".", 2)[1]
                    # assuming template variables are in the format {{key}}
                    # TODO: issue warning if key is not found, this can indicate a config file error
                    content = content.replace(f"{{{{{k}}}}}", str(v))
                # Replace the root yaml variables
                for k, v in yaml_data.items():
                    if "." in k:
                        # If the key has a dot, it is a build_env specific variable.
                        # Skip if it's the wrong environment.
                        if k.split(".")[0] != build_env:
                            continue
                        k = k.split(".", 2)[1]
                    # assuming template variables are in the format {{key}}
                    content = content.replace(f"{{{{{k}}}}}", str(v))

                split_path = Path(dirpath).parts
                cdf_path = split_path[len(split_path) - 1]
                new_path = Path(f"{build_dir}/{cdf_path}")
                new_path.mkdir(exist_ok=True, parents=True)

                # For .sql and other dependent files, we do not prefix as we expect them
                # to be named with the external_id of the entitiy they are associated with.
                if file_name.split(".")[-1] not in EXCL_INDEX_SUFFIX:
                    if not indices.get(cdf_path):
                        indices[cdf_path] = 1
                    else:
                        indices[cdf_path] += 1
                    # Get rid of the local index
                    if re.match("^[0-9]+\\.", file_name):
                        file_name = file_name.split(".", 1)[1]
                    # If we are processing raw tables, we want to pick up the raw_db config.yaml
                    # variable to determine the database name.
                    if Path(dirpath).name == "raw":
                        file_name = f"{indices[cdf_path]}.{yaml_local.get('raw_db', 'default')}.{file_name}"
                    else:
                        file_name = f"{indices[cdf_path]}.{file_name}"

                filepath = new_path / file_name
                for unmatched in re.findall(pattern=r"\{\{.*?\}\}", string=content):
                    print(f"  [bold red]WARNING:[/] Unresolved template variable {unmatched} in {new_path}/{file_name}")

                filepath.write_text(content)

                if filepath.suffix in {".yaml", ".yml"}:
                    try:
                        yaml.safe_load(content)
                    except yaml.YAMLError as e:
                        print(
                            f"  [bold red]ERROR:[/] YAML validation error for {file_name} after substituting config variables: \n{e}"
                        )
                        exit(1)


def build_config(build_dir: str = "./build", source_dir: str = "./", build_env: str = "dev", clean: bool = False):
    if build_env is None:
        raise ValueError("build_env must be specified")
    if not source_dir.endswith("/"):
        source_dir = source_dir + "/"
    modules = read_environ_config(root_dir=source_dir, tmpl_dirs=TMPL_DIRS, build_env=build_env)
    process_config_files(
        dirs=modules,
        yaml_data=read_yaml_files(yaml_dirs=source_dir),
        build_dir=build_dir,
        build_env=build_env,
        clean=clean,
    )
    # Copy the root deployment yaml files
    shutil.copyfile(Path(source_dir) / "local.yaml", Path(build_dir) / "local.yaml")
    shutil.copyfile(Path(source_dir) / "packages.yaml", Path(build_dir) / "packages.yaml")
    shutil.copyfile(Path(source_dir) / "default.packages.yaml", Path(build_dir) / "default.packages.yaml")<|MERGE_RESOLUTION|>--- conflicted
+++ resolved
@@ -9,13 +9,7 @@
 import yaml
 from rich import print
 
-<<<<<<< HEAD
-# Directory paths for YAML files (relative to the root of the module)
-YAML_DIRS = ["./"]
 TMPL_DIRS = ["common", "modules", "local_modules", "examples", "experimental"]
-=======
-TMPL_DIRS = ["common", "modules", "local_modules", "examples"]
->>>>>>> 8e3ad026
 # Add any other files below that should be included in a build
 EXCL_FILES = ["README.md"]
 # Which suffixes to exclude when we create indexed files (i.e. they are bundled with their main config file)
