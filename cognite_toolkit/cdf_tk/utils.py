--- conflicted
+++ resolved
@@ -25,11 +25,7 @@
 from cognite.client.config import global_config
 from cognite.client.credentials import OAuthClientCredentials, Token
 from cognite.client.data_classes.capabilities import Capability
-<<<<<<< HEAD
-from cognite.client.exceptions import CogniteAuthError, CogniteNotFoundError
-=======
 from cognite.client.exceptions import CogniteAPIError, CogniteAuthError
->>>>>>> 00b04793
 from rich import print
 
 logger = logging.getLogger(__name__)
@@ -295,11 +291,7 @@
             raise CogniteAuthError(f"Missing capabilities: {missing_capabilities}")
         return self._client
 
-<<<<<<< HEAD
-    def verify_dataset(self, data_set_name: str) -> int:
-=======
     def verify_dataset(self, data_set_external_id: str) -> int:
->>>>>>> 00b04793
         """Verify that the configured data set exists and is accessible
 
         Args:
@@ -311,52 +303,39 @@
         if data_set_external_id in self._data_set_id_by_external_id:
             return self._data_set_id_by_external_id[data_set_external_id]
 
-<<<<<<< HEAD
-        self.verify_client(capabilities={"datasetsAcl": ["READ", "WRITE"]})
-        try:
-            data_set = self.client.data_sets.retrieve(external_id=data_set_name)
-            if data_set is not None:
-                return data_set.id
-        except CogniteAuthError:
-            raise CogniteAuthError("Don't have correct access rights. Need READ and WRITE on datasetsAcl.")
-        except CogniteNotFoundError:
-            raise CogniteNotFoundError(f"Data set {data_set_name} does not exist.")
-
-    def verify_extraction_pipeline(self, external_id: str) -> int:
-        """Verify that the configured extraction pipeline exists and is accessible
-
-        If the extraction pipeline does not exist, it will be created unless create=False.
-        If create=False and the extraction pipeline does not exist, verify_extraction_pipeline will return 0.
-
-        Args:
-            external_id (str, optional): External id of the extraction pipeline to verify
-        Yields:
-            extraction pipeline id (int)
-            Re-raises underlying SDK exception
-        """
-
-        self.verify_client(capabilities={"extractionPipelinesAcl": ["READ", "WRITE"]})
-        try:
-            pipeline = self.client.extraction_pipelines.retrieve(external_id=external_id)
-            if pipeline is not None:
-                return pipeline.id
-            else:
-                raise CogniteNotFoundError(f"Extraction pipeline {external_id} does not exist.")
-        except CogniteAuthError:
-            raise CogniteAuthError("Don't have correct access rights. Need READ and WRITE on extractionPipelinesAcl.")
-=======
         self.verify_client(capabilities={"datasetsAcl": ["READ"]})
         try:
             data_set = self.client.data_sets.retrieve(external_id=data_set_external_id)
         except CogniteAPIError as e:
-            raise CogniteAuthError("Don't have correct access rights. Need READ and WRITE on datasetsAcl.") from e
+            raise CogniteAuthError("Don't have correct access rights. Need READ on datasetsAcl.") from e
         if data_set is not None:
             self._data_set_id_by_external_id[data_set_external_id] = data_set.id
             return data_set.id
         raise ValueError(
             f"Data set {data_set_external_id} does not exist, you need to create it first. Do this by adding a config file to the data_sets folder."
         )
->>>>>>> 00b04793
+
+    def verify_extraction_pipeline(self, external_id: str) -> int:
+        """Verify that the configured extraction pipeline exists and is accessible
+
+        Args:
+            external_id (str): External id of the extraction pipeline to verify
+        Yields:
+            extraction pipeline id (int)
+            Re-raises underlying SDK exception
+        """
+
+        self.verify_client(capabilities={"extractionPipelinesAcl": ["READ", "WRITE"]})
+        try:
+            pipeline = self.client.extraction_pipelines.retrieve(external_id=external_id)
+        except CogniteAPIError as e:
+            raise CogniteAuthError("Don't have correct access rights. Need READ on datasetsAcl.") from e
+
+        if pipeline is not None:
+            return pipeline.id
+        raise ValueError(
+            f"Extraction pipeline {external_id} does not exist, you need to create it first. Do this by adding a config file to the extraction_pipelines folder."
+        )
 
 
 def load_yaml_inject_variables(filepath: Path, variables: dict[str, str]) -> dict[str, Any] | list[dict[str, Any]]:
