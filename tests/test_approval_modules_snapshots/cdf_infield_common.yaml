--- conflicted
+++ resolved
@@ -25,9 +25,5 @@
   name: cognite_app_data
   space: cognite_app_data
 deleted:
-<<<<<<< HEAD
-  Group: []
-=======
->>>>>>> f828c198
   Space:
   - cognite_app_data