DataSet:
- description: This dataset contains the lift pump stations.
  externalId: src:lift_pump_stations
  name: Lift Pump Stations
Row:
- args: []
  columns:
  - OBJECTID
  - FacilityID
  - InstallDate
  - LifeCycleStatus
  - LocationDescription
  - Comments
  - PumpOn
  - PumpOff
  - PumpOutDia
  - VFD
  - VFDSetting
  - Position
  - LiftStationID
  - PumpNumber
  - PumpHP
  - HighHeadShutOff
  - DesignPointHeadFT
  - DesignPointFlowGPM
  - LowHeadFT
  - LowHeadFlowGPM
  - PumpControl
  - PumpModel
  - LastUpdate
  - LastEditor
  - Enabled
  - GlobalID
  - created_user
  - created_date
  - last_edited_user
  - last_edited_date
  - Shape__Length
  dataframe: 51381405308506810800203083644429693369666914970992597363396926518830320871555
  kwargs:
    db_name: pump_assets
    ensure_parent: true
    table_name: collections_pump
  name: pump_assets_collections_pump_True
Transformation:
- dataSetId: 42
  destination:
    type: asset_hierarchy
  destinationOidcCredentials:
    audience: ${IDP_AUDIENCE}
    cdfProjectName: ${CDF_PROJECT}
    clientId: ${IDP_CLIENT_ID}
    clientSecret: ${IDP_CLIENT_SECRET}
    scopes: ${IDP_SCOPES}
    tokenUri: ${IDP_TOKEN_URL}
  externalId: tr_pump_asset_hierarchy-load-collections_pump
  ignoreNullFields: false
  isPublic: true
  name: pump_asset_hierarchy-load-collections_pump
  ownerIsCurrentUser: true
  query: "--- 1. asset root (defining all columns)\nSELECT\n    \"Lift Pump Stations\"\
    \ AS name,\n    dataset_id(\"src:lift_pump_stations\") AS dataSetId,\n    \"lift_pump_stations:root\"\
    \ AS externalId,\n    '' as parentExternalId,\n    \"An example pump dataset\"\
    \ as description,\n    null as metadata\n\nUNION ALL\n--- 2. Lift Stations\nselect\n\
    \    s.lift_station as name,\n    dataset_id(\"src:lift_pump_stations\") AS dataSetId,\n\
    \    concat(\"lift_station:\", lower(replace(s.lift_station, ' ', '_'))) as externalId,\n\
    \    'lift_pump_stations:root' as parentExternalId,\n    null as description,\n\
    \    null as metadata\nFROM (\n    select\n        first_value(LiftStationID)\
    \ as lift_station\n    from pump_assets.`collections_pump`\n    group by LiftStationID\n\
    ) as s\n\nUNION ALL\n--- 3. Pumps\nSELECT\n    concat(\"Pump \", PumpModel) as\
    \ name,\n    dataset_id(\"src:lift_pump_stations\") AS dataSetId,\n    GlobalID\
    \ as externalId,\n    concat(\"lift_station:\", lower(replace(LiftStationID, '\
    \ ', '_'))) as parentExternalId,\n    Comments as description,\n    to_metadata(\n\
    \  PumpOn,\n  PumpOff,\n  VFD,\n  VFDSetting,\n  Position,\n  LiftStationID,\n\
    \  PumpNumber,\n  PumpHP,\n  HighHeadShutOff,\n  DesignPointHeadFT,\n  DesignPointFlowGPM,\n\
    \  LowHeadFT,\n  LowHeadFlowGPM,\n  PumpControl,\n  PumpModel,\n  Shape__Length,\n\
    \  Enabled,\n  DesignPointHeadFT,\n  LowHeadFT,\n  FacilityID,\n  InstallDate,\n\
    \  LifeCycleStatus,\n  LocationDescription\n  ) as metadata\nfrom `pump_assets`.`collections_pump`\n"
<<<<<<< HEAD
=======
  schedule:
    externalId: tr_pump_asset_hierarchy-load-collections_pump
    interval: 7 * * * *
    isPaused: true
>>>>>>> 0efc6042
  sourceOidcCredentials:
    audience: ${IDP_AUDIENCE}
    cdfProjectName: ${CDF_PROJECT}
    clientId: ${IDP_CLIENT_ID}
    clientSecret: ${IDP_CLIENT_SECRET}
    scopes: ${IDP_SCOPES}
    tokenUri: ${IDP_TOKEN_URL}
TransformationSchedule:
- externalId: tr_pump_asset_hierarchy-load-collections_pump
  interval: 7 * * * *
  isPaused: true
deleted:
  Table:
  - db_name: pump_assets
    name:
    - collections_pump
  Transformation:
<<<<<<< HEAD
  - externalId: pump_asset_hierarchy-load-collections_pump
  TransformationSchedule:
  - externalId: pump_asset_hierarchy-load-collections_pump
=======
  - externalId: tr_pump_asset_hierarchy-load-collections_pump
>>>>>>> 0efc6042
<|MERGE_RESOLUTION|>--- conflicted
+++ resolved
@@ -76,13 +76,6 @@
     \  LowHeadFT,\n  LowHeadFlowGPM,\n  PumpControl,\n  PumpModel,\n  Shape__Length,\n\
     \  Enabled,\n  DesignPointHeadFT,\n  LowHeadFT,\n  FacilityID,\n  InstallDate,\n\
     \  LifeCycleStatus,\n  LocationDescription\n  ) as metadata\nfrom `pump_assets`.`collections_pump`\n"
-<<<<<<< HEAD
-=======
-  schedule:
-    externalId: tr_pump_asset_hierarchy-load-collections_pump
-    interval: 7 * * * *
-    isPaused: true
->>>>>>> 0efc6042
   sourceOidcCredentials:
     audience: ${IDP_AUDIENCE}
     cdfProjectName: ${CDF_PROJECT}
@@ -100,10 +93,6 @@
     name:
     - collections_pump
   Transformation:
-<<<<<<< HEAD
   - externalId: pump_asset_hierarchy-load-collections_pump
   TransformationSchedule:
-  - externalId: pump_asset_hierarchy-load-collections_pump
-=======
-  - externalId: tr_pump_asset_hierarchy-load-collections_pump
->>>>>>> 0efc6042
+  - externalId: pump_asset_hierarchy-load-collections_pump