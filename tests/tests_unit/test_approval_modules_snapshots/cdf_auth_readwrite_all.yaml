--- conflicted
+++ resolved
@@ -96,7 +96,6 @@
       - WRITE
       scope:
         all: {}
-<<<<<<< HEAD
   - annotationsAcl:
       actions:
       - WRITE
@@ -108,10 +107,7 @@
       - WRITE
       scope:
         all: {}
-  - labelsAcl:
-=======
   - workflowOrchestrationAcl:
->>>>>>> 13aba0ef
       actions:
       - READ
       - WRITE
@@ -241,16 +237,7 @@
       - READ
       scope:
         all: {}
-<<<<<<< HEAD
-  - eventsAcl:
-      actions:
-      - READ
-      scope:
-        all: {}
-  - labelsAcl:
-=======
   - workflowOrchestrationAcl:
->>>>>>> 13aba0ef
       actions:
       - READ
       scope:
