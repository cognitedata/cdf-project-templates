DataSet:
- description: This dataset contains 3D data for the oid location.
  externalId: ds_3d_oid
  metadata: {}
  name: 3d:oid
  writeProtected: false
- description: This dataset contains asset data for the oid location.
  externalId: ds_asset_oid
  metadata: {}
  name: asset:oid
  writeProtected: false
- description: This dataset contains files for the oid location.
  externalId: ds_files_oid
  metadata: {}
  name: files:oid
  writeProtected: false
- description: This dataset contains relationships data for the oid location.
  externalId: ds_relationships_oid
  metadata: {}
  name: relationships:oid
  writeProtected: false
- description: This dataset contains timeseries for the oid location.
  externalId: ds_timeseries_oid
  metadata: {}
  name: timeseries:oid
  writeProtected: false
- description: This dataset contains transformations data for the oid location.
  externalId: ds_transformations_oid
  metadata: {}
  name: transformations:oid
  writeProtected: false
Datapoints:
- args: []
<<<<<<< HEAD
  columns:
  - pi_160633
  - pi_160696
  - pi_160702
  - pi_160781
  - pi_163582
  - pi_163657
  - pi_191092
  dataframe: 83920408757402904477028297651743373327423865323707460346684895807103795112712
=======
  dataframe:
    empty_count: 0
    first_row:
      pi_160633: 0.0012835122703141
      pi_160696: 0.9430412044195982
      pi_160702: 0.921258849058182
      pi_160781: 7.966557533525912
      pi_163582: 2.3526631083248954
      pi_163657: 8.069841457805456
      pi_191092: .nan
    last_row:
      pi_160633: 0.7480550805138148
      pi_160696: 3.241366151739411
      pi_160702: 10.551495179640783
      pi_160781: 40.07480342558218
      pi_163582: 5.139716777025379
      pi_163657: 15.081554233383534
      pi_191092: .nan
    nan_count: 48407
    null_count: 48407
    shape: 92277x7
>>>>>>> 13aba0ef
  kwargs: {}
  name: missing
FileMetadata:
- args: []
  kwargs:
    external_id: fileshare_PH-25578-P-4110006-001.pdf
    overwrite: true
    path: tmp/files/PH-25578-P-4110006-001.pdf
  name: PH-25578-P-4110006-001.pdf
- args: []
  kwargs:
    external_id: fileshare_PH-25578-P-4110010-001.pdf
    overwrite: true
    path: tmp/files/PH-25578-P-4110010-001.pdf
  name: PH-25578-P-4110010-001.pdf
- args: []
  kwargs:
    external_id: fileshare_PH-25578-P-4110119-001.pdf
    overwrite: true
    path: tmp/files/PH-25578-P-4110119-001.pdf
  name: PH-25578-P-4110119-001.pdf
- args: []
  kwargs:
    external_id: fileshare_PH-ME-P-0003-001.pdf
    overwrite: true
    path: tmp/files/PH-ME-P-0003-001.pdf
  name: PH-ME-P-0003-001.pdf
- args: []
  kwargs:
    external_id: fileshare_PH-ME-P-0004-001.pdf
    overwrite: true
    path: tmp/files/PH-ME-P-0004-001.pdf
  name: PH-ME-P-0004-001.pdf
- args: []
  kwargs:
    external_id: fileshare_PH-ME-P-0151-001.pdf
    overwrite: true
    path: tmp/files/PH-ME-P-0151-001.pdf
  name: PH-ME-P-0151-001.pdf
- args: []
  kwargs:
    external_id: fileshare_PH-ME-P-0152-001.pdf
    overwrite: true
    path: tmp/files/PH-ME-P-0152-001.pdf
  name: PH-ME-P-0152-001.pdf
- args: []
  kwargs:
    external_id: fileshare_PH-ME-P-0153-001.pdf
    overwrite: true
    path: tmp/files/PH-ME-P-0153-001.pdf
  name: PH-ME-P-0153-001.pdf
- args: []
  kwargs:
    external_id: fileshare_PH-ME-P-0156-001.pdf
    overwrite: true
    path: tmp/files/PH-ME-P-0156-001.pdf
  name: PH-ME-P-0156-001.pdf
- args: []
  kwargs:
    external_id: fileshare_PH-ME-P-0156-002.pdf
    overwrite: true
    path: tmp/files/PH-ME-P-0156-002.pdf
  name: PH-ME-P-0156-002.pdf
- args: []
  kwargs:
    external_id: fileshare_PH-ME-P-0160-001.pdf
    overwrite: true
    path: tmp/files/PH-ME-P-0160-001.pdf
  name: PH-ME-P-0160-001.pdf
- externalId: fileshare_PH-25578-P-4110006-001.pdf
  name: PH-25578-P-4110006-001.pdf
  source: fileshare
- externalId: fileshare_PH-25578-P-4110010-001.pdf
  name: PH-25578-P-4110010-001.pdf
  source: fileshare
- externalId: fileshare_PH-25578-P-4110119-001.pdf
  name: PH-25578-P-4110119-001.pdf
  source: fileshare
- externalId: fileshare_PH-ME-P-0003-001.pdf
  name: PH-ME-P-0003-001.pdf
  source: fileshare
- externalId: fileshare_PH-ME-P-0004-001.pdf
  name: PH-ME-P-0004-001.pdf
  source: fileshare
- externalId: fileshare_PH-ME-P-0151-001.pdf
  name: PH-ME-P-0151-001.pdf
  source: fileshare
- externalId: fileshare_PH-ME-P-0152-001.pdf
  name: PH-ME-P-0152-001.pdf
  source: fileshare
- externalId: fileshare_PH-ME-P-0153-001.pdf
  name: PH-ME-P-0153-001.pdf
  source: fileshare
- externalId: fileshare_PH-ME-P-0156-001.pdf
  name: PH-ME-P-0156-001.pdf
  source: fileshare
- externalId: fileshare_PH-ME-P-0156-002.pdf
  name: PH-ME-P-0156-002.pdf
  source: fileshare
- externalId: fileshare_PH-ME-P-0160-001.pdf
  name: PH-ME-P-0160-001.pdf
  source: fileshare
Row:
- args: []
  dataframe:
    empty_count: 0
    first_row:
      externalId: WMT:23-1ST STAGE COMP DRY GAS SEAL SYS-PH-WMT:23-CB-9104B
      key: WMT:23-1ST STAGE COMP DRY GAS SEAL SYS-PH-WMT:23-CB-9104B
      sourceExternalId: WMT:23-1ST STAGE COMP DRY GAS SEAL SYS-PH
      targetExternalId: WMT:23-CB-9104B
    last_row:
      externalId: WMT:48-XY-96966B-WMT:48-ZSH-96966B
      key: WMT:48-XY-96966B-WMT:48-ZSH-96966B
      sourceExternalId: WMT:48-XY-96966B
      targetExternalId: WMT:48-ZSH-96966B
    nan_count: 0
    null_count: 0
    shape: 1105x4
  kwargs:
    db_name: asset_oid_workmate
    ensure_parent: false
    table_name: asset2children
  name: asset_oid_workmate_asset2children_False
- args: []
  dataframe:
    empty_count: 7
    first_row:
      areaId: '1004'
      categoryId: '1152'
      createdDate: '2013-05-16 11:50:16'
      description: 'VRD - PH STG1 COMP WTR MIST RELEASED : PRESSURE ALARM HIGH HIGH'
      externalId: WMT:48-PAHH-96960
      isActive: 'true'
      isCriticalLine: 'false'
      key: WMT:48-PAHH-96960
      parentExternalId: WMT:48-PT-96960
      sourceDb: workmate
      tag: 48-PAHH-96960
      updatedDate: '2015-10-06 12:28:33'
    last_row:
      areaId: '1004'
      categoryId: '1120'
      createdDate: '2009-06-26 15:36:37'
      description: VRD - 1ST STAGE SUCTION SCRUBBER
      externalId: WMT:23-VG-9101
      isActive: 'true'
      isCriticalLine: 'false'
      key: WMT:23-VG-9101
      parentExternalId: WMT:23-1ST STAGE COMPRESSION-PH
      sourceDb: workmate
      tag: 23-VG-9101
      updatedDate: '2015-10-08 15:05:08'
    nan_count: 0
    null_count: 0
    shape: 1105x12
  kwargs:
    db_name: asset_oid_workmate
    ensure_parent: false
    table_name: assets
  name: asset_oid_workmate_assets_False
- args: []
  dataframe:
    empty_count: 0
    first_row:
      doc_type: PNID
      mime_type: application/pdf
      name: PH-25578-P-4110006-001.pdf
      source: Open Industry Data
    last_row:
      doc_type: PNID
      mime_type: application/pdf
      name: PH-ME-P-0160-001.pdf
      source: Open Industry Data
    nan_count: 0
    null_count: 0
    shape: 11x4
  kwargs:
    db_name: files_oid_fileshare
    ensure_parent: false
    table_name: files_metadata
  name: files_oid_fileshare_files_metadata_False
- args: []
  dataframe:
    empty_count: 0
    first_row:
      asset: WMT:23-PT-92504
      timeseries: pi_160696
    last_row:
      asset: WMT:23-TT-92604A
      timeseries: pi_191092
    nan_count: 0
    null_count: 0
    shape: 7x2
  kwargs:
    db_name: timeseries_oid_fileshare
    ensure_parent: false
    table_name: timeseries2assets
  name: timeseries_oid_fileshare_timeseries2assets_False
- args: []
  dataframe:
    empty_count: 0
    first_row:
      externalId: FAO-070704-01-WMT:48-LG-96960
      key: FAO-070704-01-WMT:48-LG-96960
      sourceExternalId: FAO-070704-01
      targetExternalId: WMT:48-LG-96960
    last_row:
      externalId: KAO-145804--WMT:23-GK-9107A-M01
      key: KAO-145804--WMT:23-GK-9107A-M01
      sourceExternalId: KAO-145804-
      targetExternalId: WMT:23-GK-9107A-M01
    nan_count: 0
    null_count: 0
    shape: 6494x4
  kwargs:
    db_name: workorder_oid_workmate
    ensure_parent: false
    table_name: workitem2assets
  name: workorder_oid_workmate_workitem2assets_False
- args: []
  dataframe:
    empty_count: 3998
    first_row:
      criticality: HIGH
      description: ''
      endTime: '1343472505000'
      externalId: FAO-074014-
      isCompleted: 'false'
      itemInfo: VRD - 1ST STAGE COMPRESSOR
      itemName: 23-KA-9101
      key: FAO-074014-
      method: ''
      startTime: '1343286000000'
      title: ''
      toBeDone: 'false'
      workOrder: FAO-074014
    last_row:
      criticality: ''
      description: ''
      endTime: ''
      externalId: MAO-014277-
      isCompleted: 'false'
      itemInfo: VAL,BRIDGES GENERAL
      itemName: VAL,B00
      key: MAO-014277-
      method: ''
      startTime: '1296816287000'
      title: ''
      toBeDone: 'false'
      workOrder: MAO-014277
    nan_count: 0
    null_count: 0
    shape: 1536x13
  kwargs:
    db_name: workorder_oid_workmate
    ensure_parent: false
    table_name: workitems
  name: workorder_oid_workmate_workitems_False
- args: []
  dataframe:
    empty_count: 0
    first_row:
      externalId: FAO-073479-WMT:23-KA-9101
      key: FAO-073479-WMT:23-KA-9101
      sourceExternalId: FAO-073479
      targetExternalId: WMT:23-KA-9101
    last_row:
      externalId: MAO-011255-WMT:VAL
      key: MAO-011255-WMT:VAL
      sourceExternalId: MAO-011255
      targetExternalId: WMT:VAL
    nan_count: 0
    null_count: 0
    shape: 6493x4
  kwargs:
    db_name: workorder_oid_workmate
    ensure_parent: false
    table_name: workorder2assets
  name: workorder_oid_workmate_workorder2assets_False
- args: []
  dataframe:
    empty_count: 0
    first_row:
      externalId: FAO-076475-FAO-076475-1
      key: FAO-076475-FAO-076475-1
      sourceExternalId: FAO-076475
      targetExternalId: FAO-076475-1
    last_row:
      externalId: FAO-121750-FAO-121750-4
      key: FAO-121750-FAO-121750-4
      sourceExternalId: FAO-121750
      targetExternalId: FAO-121750-4
    nan_count: 0
    null_count: 0
    shape: 1536x4
  kwargs:
    db_name: workorder_oid_workmate
    ensure_parent: false
    table_name: workorder2items
  name: workorder_oid_workmate_workorder2items_False
- args: []
  dataframe:
    empty_count: 1393
    first_row:
      actualHours: '4'
      createdDate: '2012-04-11T13:16:19'
      description: '<***> Smøreoljeprøve kompressorer  '
      dueDate: '2012-06-24T00:00:00'
      durationHours: '0'
      endTime: '1337790468000'
      externalId: FAO-071979
      isActive: 'false'
      isCancelled: 'false'
      isCompleted: 'true'
      isSafetyCritical: 'NO'
      key: FAO-071979
      percentageProgress: '100'
      plannedStart: '2012-05-26T00:00:00'
      priorityDescription: Ikke kritisk (utføres sammen med planlagt vedlikehold)
      programNumber: PM-014055
      startTime: '1338015600000'
      status: '600'
      title: <PH> SMØREOLJEPRØVE KOMPRESSORER  (*** month)
      workOrderNumber: FAO-071979
      workPackageNumber: WPG-004844
    last_row:
      actualHours: ''
      createdDate: '2009-04-28T14:08:39'
      description: 'INSTALLASJON - H05 SPOOL ***-***-***-*** MC: ***-***'
      dueDate: ''
      durationHours: '0'
      endTime: '1264182745000'
      externalId: MAO-011259
      isActive: 'false'
      isCancelled: 'false'
      isCompleted: 'true'
      isSafetyCritical: 'NO'
      key: MAO-011259
      percentageProgress: '100'
      plannedStart: '2009-06-26T00:00:00'
      priorityDescription: Ikke kritisk (utføres sammen med planlagt vedlikehold)
      programNumber: ''
      startTime: '1240927719000'
      status: '600'
      title: ' '
      workOrderNumber: MAO-011259
      workPackageNumber: ''
    nan_count: 0
    null_count: 0
    shape: 1314x21
  kwargs:
    db_name: workorder_oid_workmate
    ensure_parent: false
    table_name: workorders
  name: workorder_oid_workmate_workorders_False
TimeSeries:
- dataSetId: 42
  description: PH 1st Stg Disch Gas Coolers
  externalId: pi_160633
  isStep: false
  isString: false
  metadata:
    archiving: '1'
    compdev: '0'
    compdevpercent: '0'
    compmax: '3600'
    compmin: '0'
    compressing: '0'
    contextClass: VAL
    contextMatchString: 23-PDT-92602
    convers: '1'
    descriptor: PH 1st Stg Disch Gas Coolers
    digitalset: ''
    displaydigits: '-5'
    engunits: ''
    excdev: '0'
    excdevpercent: '0'
    excmax: '0'
    excmin: '0'
    exdesc: ''
    filtercode: '0'
    future: '0'
    instrumenttag: 23-PDT-92602:X.Value
    location1: '1'
    location2: '0'
    location3: '7'
    location4: '1'
    location5: '2'
    pointid: '160633'
    pointsource: VLH_PCN1
    pointtype: Float32
    ptclassid: '2'
    ptclassname: classic
    ptclassrev: '1'
    recno: '145133'
    scan: '1'
    shutdown: '0'
    sourcetag: ''
    span: '100'
    squareroot: '0'
    srcptid: '0'
    step: '0'
    tag: VAL_23-PDT-92602:X.Value
    totalcode: '0'
    typicalvalue: '50'
    userint1: '0'
    userint2: '0'
    userreal1: '0'
    userreal2: '0'
    zero: '0'
  name: VAL_23-PDT-92602:X.Value
  securityCategories: []
- dataSetId: 42
  description: PH 1stStgSuctCool Gas Out
  externalId: pi_160696
  isStep: false
  isString: false
  metadata:
    archiving: '1'
    compdev: '0'
    compdevpercent: '0'
    compmax: '3600'
    compmin: '0'
    compressing: '0'
    contextClass: VAL
    contextMatchString: 23-PT-92504
    convers: '1'
    descriptor: PH 1stStgSuctCool Gas Out
    digitalset: ''
    displaydigits: '-5'
    engunits: ''
    excdev: '0'
    excdevpercent: '0'
    excmax: '0'
    excmin: '0'
    exdesc: ''
    filtercode: '0'
    future: '0'
    instrumenttag: 23-PT-92504:X.Value
    location1: '1'
    location2: '0'
    location3: '7'
    location4: '1'
    location5: '2'
    pointid: '160696'
    pointsource: VLH_PCN1
    pointtype: Float32
    ptclassid: '2'
    ptclassname: classic
    ptclassrev: '1'
    recno: '145196'
    scan: '1'
    shutdown: '0'
    sourcetag: ''
    span: '100'
    squareroot: '0'
    srcptid: '0'
    step: '0'
    tag: VAL_23-PT-92504:X.Value
    totalcode: '0'
    typicalvalue: '50'
    userint1: '0'
    userint2: '0'
    userreal1: '0'
    userreal2: '0'
    zero: '0'
  name: VAL_23-PT-92504:X.Value
  securityCategories: []
- dataSetId: 42
  description: PH 1stStgComp Discharge
  externalId: pi_160702
  isStep: false
  isString: false
  metadata:
    archiving: '1'
    compdev: '0'
    compdevpercent: '0'
    compmax: '3600'
    compmin: '0'
    compressing: '0'
    contextClass: VAL
    contextMatchString: 23-PT-92536
    convers: '1'
    descriptor: PH 1stStgComp Discharge
    digitalset: ''
    displaydigits: '-5'
    engunits: bar
    excdev: '0'
    excdevpercent: '0'
    excmax: '0'
    excmin: '0'
    exdesc: ''
    filtercode: '0'
    future: '0'
    instrumenttag: 23-PT-92536:X.Value
    location1: '1'
    location2: '0'
    location3: '7'
    location4: '1'
    location5: '2'
    pointid: '160702'
    pointsource: VLH_PCN1
    pointtype: Float32
    ptclassid: '2'
    ptclassname: classic
    ptclassrev: '1'
    recno: '145202'
    scan: '1'
    shutdown: '0'
    sourcetag: ''
    span: '100'
    squareroot: '0'
    srcptid: '0'
    step: '0'
    tag: VAL_23-PT-92536:X.Value
    totalcode: '0'
    typicalvalue: '50'
    userint1: '0'
    userint2: '0'
    userreal1: '0'
    userreal2: '0'
    zero: '0'
  name: VAL_23-PT-92536:X.Value
  securityCategories: []
  unit: bar
- dataSetId: 42
  description: PH 1stStgSuctCool Gas Out Measured Value
  externalId: pi_160781
  isStep: false
  isString: false
  metadata:
    archiving: '1'
    compdev: '0'
    compdevpercent: '0'
    compmax: '3600'
    compmin: '0'
    compressing: '0'
    contextClass: VAL
    contextMatchString: 23-TIC-92504
    convers: '1'
    descriptor: PH 1stStgSuctCool Gas Out Measured Value
    digitalset: ''
    displaydigits: '-5'
    engunits: degC
    excdev: '0'
    excdevpercent: '0'
    excmax: '0'
    excmin: '0'
    exdesc: ''
    filtercode: '0'
    future: '0'
    instrumenttag: 23-TIC-92504:Z.X.Value
    location1: '1'
    location2: '0'
    location3: '7'
    location4: '1'
    location5: '2'
    pointid: '160781'
    pointsource: VLH_PCN1
    pointtype: Float32
    ptclassid: '2'
    ptclassname: classic
    ptclassrev: '1'
    recno: '145281'
    scan: '1'
    shutdown: '0'
    sourcetag: ''
    span: '100'
    squareroot: '0'
    srcptid: '0'
    step: '0'
    tag: VAL_23-TIC-92504:Z.X.Value
    totalcode: '0'
    typicalvalue: '50'
    userint1: '0'
    userint2: '0'
    userreal1: '0'
    userreal2: '0'
    zero: '0'
  name: VAL_23-TIC-92504:Z.X.Value
  securityCategories: []
  unit: degC
- dataSetId: 42
  description: PH 1stStgDiscCool CM Out
  externalId: pi_163582
  isStep: false
  isString: false
  metadata:
    archiving: '1'
    compdev: '0'
    compdevpercent: '0'
    compmax: '3600'
    compmin: '0'
    compressing: '0'
    contextClass: VAL
    contextMatchString: 45-PT-92608
    convers: '1'
    descriptor: PH 1stStgDiscCool CM Out
    digitalset: ''
    displaydigits: '-5'
    engunits: ''
    excdev: '0'
    excdevpercent: '0'
    excmax: '0'
    excmin: '0'
    exdesc: ''
    filtercode: '0'
    future: '0'
    instrumenttag: 45-PT-92608:X.Value
    location1: '1'
    location2: '0'
    location3: '7'
    location4: '1'
    location5: '2'
    pointid: '163582'
    pointsource: VLH_PCN1
    pointtype: Float32
    ptclassid: '2'
    ptclassname: classic
    ptclassrev: '1'
    recno: '148082'
    scan: '1'
    shutdown: '0'
    sourcetag: ''
    span: '100'
    squareroot: '0'
    srcptid: '0'
    step: '0'
    tag: VAL_45-PT-92608:X.Value
    totalcode: '0'
    typicalvalue: '50'
    userint1: '0'
    userint2: '0'
    userreal1: '0'
    userreal2: '0'
    zero: '0'
  name: VAL_45-PT-92608:X.Value
  securityCategories: []
- dataSetId: 42
  description: PH 1stStgDiscClr CoolMed Sply
  externalId: pi_163657
  isStep: false
  isString: false
  metadata:
    archiving: '1'
    compdev: '0'
    compdevpercent: '0'
    compmax: '3600'
    compmin: '0'
    compressing: '0'
    contextClass: VAL
    contextMatchString: 45-TT-92606
    convers: '1'
    descriptor: PH 1stStgDiscClr CoolMed Sply
    digitalset: ''
    displaydigits: '-5'
    engunits: ''
    excdev: '0'
    excdevpercent: '0'
    excmax: '0'
    excmin: '0'
    exdesc: ''
    filtercode: '0'
    future: '0'
    instrumenttag: 45-TT-92606:X.Value
    location1: '1'
    location2: '0'
    location3: '7'
    location4: '1'
    location5: '2'
    pointid: '163657'
    pointsource: VLH_PCN1
    pointtype: Float32
    ptclassid: '2'
    ptclassname: classic
    ptclassrev: '1'
    recno: '148157'
    scan: '1'
    shutdown: '0'
    sourcetag: ''
    span: '100'
    squareroot: '0'
    srcptid: '0'
    step: '0'
    tag: VAL_45-TT-92606:X.Value
    totalcode: '0'
    typicalvalue: '50'
    userint1: '0'
    userint2: '0'
    userreal1: '0'
    userreal2: '0'
    zero: '0'
  name: VAL_45-TT-92606:X.Value
  securityCategories: []
- dataSetId: 42
  description: PH 1stStgDiscCool Gas Out Output
  externalId: pi_191092
  isStep: false
  isString: false
  metadata:
    archiving: '1'
    compdev: '0'
    compdevpercent: '0'
    compmax: '3600'
    compmin: '0'
    compressing: '0'
    contextClass: VAL
    contextMatchString: 23-TT-92604A
    convers: '1'
    descriptor: PH 1stStgDiscCool Gas Out Output
    digitalset: ''
    displaydigits: '-5'
    engunits: degC
    excdev: '0'
    excdevpercent: '0'
    excmax: '0'
    excmin: '0'
    exdesc: ''
    filtercode: '0'
    future: '0'
    instrumenttag: 23-TT-92604A:X.Value
    location1: '1'
    location2: '0'
    location3: '7'
    location4: '1'
    location5: '2'
    pointid: '191092'
    pointsource: VLH_PCN1
    pointtype: Float32
    ptclassid: '2'
    ptclassname: classic
    ptclassrev: '1'
    recno: '175484'
    scan: '1'
    shutdown: '0'
    sourcetag: ''
    span: '100'
    squareroot: '0'
    srcptid: '0'
    step: '0'
    tag: VAL_23-TT-92604A:X.Value
    totalcode: '0'
    typicalvalue: '50'
    userint1: '0'
    userint2: '0'
    userreal1: '0'
    userreal2: '0'
    zero: '0'
  name: VAL_23-TT-92604A:X.Value
  securityCategories: []
  unit: degC
Transformation:
- conflictMode: upsert
  dataSetId: 42
  destination:
    type: asset_hierarchy
  destinationOidcCredentials:
    audience: https://bluefield.cognitedata.com
    cdfProjectName: pytest-project
    clientId: dummy
    clientSecret: dummy
    scopes: https://bluefield.cognitedata.com/.default
    tokenUri: dummy
  externalId: tr_asset_oid_workmate_asset_hierarchy_example
  ignoreNullFields: true
  isPublic: true
  name: asset:oid:workmate:asset_hierarchy:example
  query: "select\n  cast(`externalId` as STRING) as externalId,\n  cast(`tag` as STRING)\
    \ as name,\n  cast(`description` as STRING) as description,\n  cast(`sourceDb`\
    \ as STRING) as source,\n  cast(`parentExternalId` as STRING) as parentExternalId\n\
    from\n  `asset_oid_workmate`.`assets`;\n"
  sourceOidcCredentials:
    audience: https://bluefield.cognitedata.com
    cdfProjectName: pytest-project
    clientId: dummy
    clientSecret: dummy
    scopes: https://bluefield.cognitedata.com/.default
    tokenUri: dummy
- conflictMode: upsert
  dataSetId: 42
  destination:
    type: events
  destinationOidcCredentials:
    audience: https://bluefield.cognitedata.com
    cdfProjectName: pytest-project
    clientId: dummy
    clientSecret: dummy
    scopes: https://bluefield.cognitedata.com/.default
    tokenUri: dummy
  externalId: tr_event_oid_workmate_workitem_example
  ignoreNullFields: true
  isPublic: true
  name: event:oid:workmate:workitem:example
  query: "with assetid (\nselect\n  first(wa.sourceExternalId) as workitemid,\n  collect_list(ai.id)\
    \        as assetIds\nfrom\n  `workorder_oid_workmate`.`workitem2assets` wa,\n\
    \  _cdf.assets                                ai\nwhere\n  ai.externalId = wa.targetExternalId\n\
    GROUP BY sourceExternalId)\nselect\n  wo.externalId,\n  wo.itemInfo,\n  dataset_id('ds_transformations_oid')\
    \  as dataSetId,\n  cast(from_unixtime(double(wo.`startTime`)/1000)\n        \
    \                 as TIMESTAMP)  as startTime,\n  cast(from_unixtime(double(wo.`endTime`)/1000)\n\
    \                         as TIMESTAMP)  as endTime,\n  ai.assetIds          \
    \                 as assetIds,\n  \"workitem\"                            as type,\n\
    \  \"OID - workmate\"                      as source,\n  to_metadata_except(\n\
    \    array(\"key\",\n          \"startTime\",\n          \"endTime\",\n      \
    \    \"externalId\",\n          \"itemInfo\",\n          \"assetIds\"), *)   \
    \           as metadata\nfrom \n  `workorder_oid_workmate`.`workitems` wo,\n \
    \ assetid ai\nwhere\n  ai.workitemid = wo.externalId\n  and wo.`endTime` > wo.`startTime`"
  sourceOidcCredentials:
    audience: https://bluefield.cognitedata.com
    cdfProjectName: pytest-project
    clientId: dummy
    clientSecret: dummy
    scopes: https://bluefield.cognitedata.com/.default
    tokenUri: dummy
- conflictMode: upsert
  dataSetId: 42
  destination:
    type: events
  destinationOidcCredentials:
    audience: https://bluefield.cognitedata.com
    cdfProjectName: pytest-project
    clientId: dummy
    clientSecret: dummy
    scopes: https://bluefield.cognitedata.com/.default
    tokenUri: dummy
  externalId: tr_event_oid_workmate_workorder_example
  ignoreNullFields: true
  isPublic: true
  name: event:oid:workmate:workorder:example
  query: "with assetid (\nselect\n  first(wa.sourceExternalId) as workorderid,\n \
    \ collect_list(ai.id)        as assetIds\nfrom\n  `workorder_oid_workmate`.`workorder2assets`\
    \ wa,\n  _cdf.assets                                 ai\nwhere\n  ai.externalId\
    \ = wa.targetExternalId\nGROUP BY sourceExternalId)\nselect\n  wo.externalId,\n\
    \  wo.description,\n  dataset_id('ds_transformations_oid')  as dataSetId,\n  cast(from_unixtime(double(wo.`startTime`)/1000)\n\
    \                         as TIMESTAMP)  as startTime,\n  cast(from_unixtime(double(wo.`endTime`)/1000)\n\
    \                         as TIMESTAMP)  as endTime,\n  ai.assetIds          \
    \                 as assetIds,\n  \"workorder\"                           as type,\n\
    \  \"OID - workmate\"                      as source,\n  to_metadata_except(\n\
    \    array(\"key\",\n          \"startTime\",\n          \"endTime\",\n      \
    \    \"externalId\",\n          \"wo.description\",\n          \"assetIds\"),\
    \ *)              as metadata\nfrom\n  `workorder_oid_workmate`.`workorders` wo,\n\
    \  assetid ai\nwhere\n  ai.workorderid = wo.workOrderNumber\n  and wo.`endTime`\
    \ > wo.`startTime`\n"
  sourceOidcCredentials:
    audience: https://bluefield.cognitedata.com
    cdfProjectName: pytest-project
    clientId: dummy
    clientSecret: dummy
    scopes: https://bluefield.cognitedata.com/.default
    tokenUri: dummy
TransformationSchedule:
- externalId: tr_asset_oid_workmate_asset_hierarchy_example
  interval: 7 * * * *
  isPaused: false
- externalId: tr_event_oid_workmate_workitem_example
  interval: 7 * * * *
  isPaused: false
- externalId: tr_event_oid_workmate_workorder_example
  interval: 7 * * * *
  isPaused: false
deleted:
  TransformationSchedule:
  - externalId: tr_asset_oid_workmate_asset_hierarchy_example
  - externalId: tr_event_oid_workmate_workitem_example
  - externalId: tr_event_oid_workmate_workorder_example<|MERGE_RESOLUTION|>--- conflicted
+++ resolved
@@ -31,17 +31,6 @@
   writeProtected: false
 Datapoints:
 - args: []
-<<<<<<< HEAD
-  columns:
-  - pi_160633
-  - pi_160696
-  - pi_160702
-  - pi_160781
-  - pi_163582
-  - pi_163657
-  - pi_191092
-  dataframe: 83920408757402904477028297651743373327423865323707460346684895807103795112712
-=======
   dataframe:
     empty_count: 0
     first_row:
@@ -63,7 +52,6 @@
     nan_count: 48407
     null_count: 48407
     shape: 92277x7
->>>>>>> 13aba0ef
   kwargs: {}
   name: missing
 FileMetadata:
