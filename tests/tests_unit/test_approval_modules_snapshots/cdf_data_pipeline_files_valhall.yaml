DataSet:
- description: File data for oid
  externalId: ds_files_oid
  metadata:
    consoleSource: '{"names": ["fileshare"]}'
    rawTables: '[{"databaseName": "files_oid_fileshare", "tableName": "files_metadata"}]'
    transformations: '[{"externalId": "tr_files_oid_fileshare_file_metadata", "type":
      "Transformations"}]'
  name: files:oid
  writeProtected: false
ExtractionPipeline:
- createdBy: unknown
  dataSetId: 42
  description: Annotation of P&ID documents from file source  oid:fileshare
  documentation: "# Contextualization / Annotation of P&ID Documents\n\nThe P&ID Annotation\
    \ runs as a process in CDF Functions. Process triggers on new and updated documents\
    \ based on update timestamp for document.\n\nExtracts all tags in P&ID that matches\
    \ tags from Asset Hierarchy and creates CDF annotations used for linking found\
    \ objects in document to other resource types in CDF.\n\nDefault configuration\
    \ is provided as part of the deployment, but can be overwritten by configuration\
    \ provided in configuration section below\n```\n # if True, run without writing\
    \ any annotations to CDF\n debug: False\n # if True run annotation on all found\
    \ documents, if False only run on document not updated since last  annotation\n\
    \ runAll: False\n # Number of document from each asset to annotate -1 = All, else\
    \ number is used\n docLimit: -1\n # Data set to read documents / P&ID from + update\
    \ with annotated timestamp when done\n docDataSetExtId: \"ds_files_oid\"\n # In\
    \ document metadata, where is location of property for P&ID type documents\n docTypeMetaCol:\
    \ \"doc_type\"\n # Document type for P&ID type documents\n pAndIdDocType: \"PNID\"\
    \n # List of externalId for root assets to be used for annotation of documents.\
    \ Documents are also extracted based on the root asset ID\n assetRootExtIds: [WMT:VAL]\n\
    \ # Number between 0 and 1, indication of strict the matching should be 1 = only\
    \ exact matches\n matchTreshold: 0.85\n```\n"
  externalId: ep_ctx_files_oid_fileshare_pandid_annotation
  name: ctx:files:oid:fileshare:pandid_annotation
  source: fileshare
- createdBy: unknown
  dataSetId: 42
  description: File source extraction pipeline with configuration for File extractor
    reading data from oid:fileshare
  documentation: "The Cognite File Extractor is a generic file extractor that can\
    \ connect to and extract file from a host of different sources. \n\nThe currently\
    \ supported sources are: \n  * Local files \n  * File Transfer Protocol (FTP)\n\
    \  * Secure File Transfer Protocol (SFTP)\n  * File Transfer Protocol over SSH\
    \ (FTPS)\n  * Documents and files in SharePoint Online \n  * Files in Google Cloud\
    \ Storage \n\n\nThe extractor is provided with template configuration files for\
    \ all mentioned source systems. To set up the file extractor against your source\
    \ system, pick the config template that fits your setup and adjust parameters\
    \ as you see fit.\n"
  externalId: ep_src_files_oid_fileshare
  name: src:files:oid:fileshare
  rawTables:
  - dbName: files_oid_fileshare
    tableName: files_metadata
  source: fileshare
ExtractionPipelineConfig:
- config: "data:\n    assetRootExtIds:\n    - WMT:VAL\n    debug: false\n    docDataSetExtId:\
    \ ds_files_oid\n    docLimit: -1\n    docTypeMetaCol: doc_type\n    matchThreshold:\
    \ 0.85\n    pAndIdDocType: PNID\n    runAll: false\n"
  externalId: ep_ctx_files_oid_fileshare_pandid_annotation
- config: "cognite:\n    data-set:\n        external-id: ds-files:valhall\nfiles:\n\
    \    extensions:\n    - .pdf\n    file-provider:\n        path: c:/tmp/files\n\
    \        type: local\nlogger:\n    console:\n        level: INFO\n    file:\n\
    \        level: INFO\n        path: c:/tmp/file.log\n"
  externalId: ep_src_files_oid_fileshare
FileMetadata:
- data_set_id: 42
  external_id: fn_context_files_oid_fileshare_annotation
  name: fn_context_files_oid_fileshare_annotation.zip
  overwrite: true
Function:
- cpu: 0.6
  description: Contextualization of P&ID files creating annotations
  envVars:
    CDF_ENV: dev
    ENV_TYPE: dev
  externalId: fn_context_files_oid_fileshare_annotation
  functionPath: handler.py
  metadata:
    cdf-toolkit-function-hash: ef732c41127c8ee3bc266c9d7734279d8ea8293912a5243060284d3c37daa7f3
    version: 0.0.1
  name: context:files:oid:fileshare:annotation
  owner: Anonymous
  runtime: py311
FunctionSchedule:
- cronExpression: 0,30 * * * *
  data:
    ExtractionPipelineExtId: ep_ctx_files_oid_fileshare_pandid_annotation
  description: Run every 30 minute
  name: every 30 min
Group:
- capabilities:
  - rawAcl:
      actions:
      - READ
      - WRITE
      scope:
        tableScope:
          dbsToTables:
            files_oid_fileshare:
              tables: []
  - filesAcl:
      actions:
      - READ
      - WRITE
      scope:
        datasetScope:
          ids:
          - 42
  - extractionConfigsAcl:
      actions:
      - READ
      scope:
        extractionPipelineScope:
          ids:
          - 1
  - extractionRunsAcl:
      actions:
      - READ
      - WRITE
      scope:
        datasetScope:
          ids:
          - 42
  metadata:
    origin: cdf-project-templates
  name: gp_files_oid_extractor
  sourceId: <change_me>
- capabilities:
  - rawAcl:
      actions:
      - READ
      - WRITE
      scope:
        tableScope:
          dbsToTables:
            files_oid_fileshare:
              tables: []
  - sessionsAcl:
      actions:
      - LIST
      - CREATE
      - DELETE
      scope:
        all: {}
  - assetsAcl:
      actions:
      - READ
      - WRITE
      scope:
        datasetScope:
          ids:
          - 42
  - filesAcl:
      actions:
      - READ
      - WRITE
      scope:
        datasetScope:
          ids:
          - 42
  - extractionConfigsAcl:
      actions:
      - READ
      - WRITE
      scope:
        datasetScope:
          ids:
          - 42
  - extractionRunsAcl:
      actions:
      - READ
      - WRITE
      scope:
        datasetScope:
          ids:
          - 42
  - annotationsAcl:
      actions:
      - READ
      - WRITE
      - SUGGEST
      - REVIEW
      scope:
        all: {}
  - entitymatchingAcl:
      actions:
      - READ
      - WRITE
      scope:
        all: {}
  - labelsAcl:
      actions:
      - READ
      - WRITE
      scope:
        all: {}
  - functionsAcl:
      actions:
      - READ
      - WRITE
      scope:
        all: {}
  - transformationsAcl:
      actions:
      - READ
      - WRITE
      scope:
        datasetScope:
          ids:
          - 42
  metadata:
    origin: cdf-project-templates
  name: gp_files_oid_processing
  sourceId: <change_me>
- capabilities:
  - annotationsAcl:
      actions:
      - READ
      - REVIEW
      scope:
        all: {}
  - labelsAcl:
      actions:
      - READ
      scope:
        all: {}
  - filesAcl:
      actions:
      - READ
      scope:
        datasetScope:
          ids:
          - 42
  metadata:
    origin: cdf-project-templates
  name: gp_files_oid_read
  sourceId: <change_me>
Transformation:
- conflictMode: upsert
  dataSetId: 42
  destination:
    type: files
  destinationOidcCredentials:
    audience: https://bluefield.cognitedata.com
    cdfProjectName: pytest-project
    clientId: dummy
    clientSecret: dummy
    scopes: https://bluefield.cognitedata.com/.default
    tokenUri: dummy
  externalId: tr_files_oid_fileshare_file_metadata
  ignoreNullFields: true
  isPublic: true
  name: files:oid:fileshare:file_metadata
  query: "--\n-- Update file metdata using Transformation\n--\n-- Input data from\
    \ RAW DB table (using example data) and uploaded files\n--\nWith \n  root_id AS\
    \ (\n     Select id from _cdf.asset where externalId = 'WMT:VAL'\n  )\nSELECT\n\
    \  file.id                          as id,\n  file.name                      \
    \  as name,\n  file.externalId                  as externalId,\n  meta.source\
    \                      as source,\n  meta.`mime_type`                 as mimeType,\n\
    \  array(root_id.id)                as assetIds,\n  dataset_id('ds_files_oid')\
    \  as dataSetId,\n  to_metadata(doc_type)            as metadata\nFROM \n  `files_oid_fileshare`.`files_metadata`\
    \ meta,\n  _cdf.files                             file,\n  root_id\nWHERE \n \
    \ file.name = meta.name\n"
  sourceOidcCredentials:
    audience: https://bluefield.cognitedata.com
    cdfProjectName: pytest-project
    clientId: dummy
    clientSecret: dummy
    scopes: https://bluefield.cognitedata.com/.default
    tokenUri: dummy
TransformationSchedule:
- externalId: tr_files_oid_fileshare_file_metadata
  interval: 7 * * * *
<<<<<<< HEAD
  isPaused: true
=======
  isPaused: true
Workflow:
- description: Annotation process on files
  externalId: wf_oid_files_annotation
WorkflowVersion:
- version: '1'
  workflowDefinition:
    description: Workflow that annotate files
    tasks:
    - externalId: tr_files_oid_fileshare_file_metadata
      name: Metadata Transformation
      onFailure: abortWorkflow
      parameters:
        transformation:
          concurrencyPolicy: fail
          externalId: tr_files_oid_fileshare_file_metadata
      retries: 3
      timeout: null
      type: transformation
    - dependsOn:
      - externalId: tr_files_oid_fileshare_file_metadata
      description: Function for annotating files
      externalId: fn_context_files_oid_fileshare_annotation
      name: Annotation Function
      onFailure: abortWorkflow
      parameters:
        function:
          data:
            ExtractionPipelineExtId: ep_ctx_files_oid_fileshare_pandid_annotation
          externalId: fn_context_files_oid_fileshare_annotation
      retries: 3
      timeout: null
      type: function
  workflowExternalId: wf_oid_files_annotation
deleted:
  ExtractionPipeline:
  - externalId: ep_ctx_files_oid_fileshare_pandid_annotation
  - externalId: ep_src_files_oid_fileshare
  Function:
  - externalId: fn_context_files_oid_fileshare_annotation
  TransformationSchedule:
  - externalId: tr_files_oid_fileshare_file_metadata
>>>>>>> 9d1a2e1b
<|MERGE_RESOLUTION|>--- conflicted
+++ resolved
@@ -271,9 +271,6 @@
 TransformationSchedule:
 - externalId: tr_files_oid_fileshare_file_metadata
   interval: 7 * * * *
-<<<<<<< HEAD
-  isPaused: true
-=======
   isPaused: true
 Workflow:
 - description: Annotation process on files
@@ -307,13 +304,4 @@
       retries: 3
       timeout: null
       type: function
-  workflowExternalId: wf_oid_files_annotation
-deleted:
-  ExtractionPipeline:
-  - externalId: ep_ctx_files_oid_fileshare_pandid_annotation
-  - externalId: ep_src_files_oid_fileshare
-  Function:
-  - externalId: fn_context_files_oid_fileshare_annotation
-  TransformationSchedule:
-  - externalId: tr_files_oid_fileshare_file_metadata
->>>>>>> 9d1a2e1b
+  workflowExternalId: wf_oid_files_annotation