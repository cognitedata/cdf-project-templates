--- conflicted
+++ resolved
@@ -1,364 +1,361 @@
-from pathlib import Path
-from unittest.mock import MagicMock
-
-import pytest
-import yaml
-from cognite.client import data_modeling as dm
-from cognite.client.data_classes import DataSet
-from pytest import MonkeyPatch
-
-from cognite_toolkit.cdf_tk.load import (
-    AuthLoader,
-    DataModelLoader,
-    DatapointsLoader,
-    DataSetsLoader,
-    FileMetadataLoader,
-    ResourceLoader,
-    TimeSeriesLoader,
-    ViewLoader,
-<<<<<<< HEAD
-)
-from cognite_toolkit.cdf_tk.templates import (
-    COGNITE_MODULES,
-    build_config,
-)
-from cognite_toolkit.cdf_tk.templates.data_classes import (
-    BuildConfigYAML,
-    SystemYAML,
-=======
->>>>>>> 1ae23035
-)
-from cognite_toolkit.cdf_tk.utils import CDFToolConfig
-from tests.tests_unit.approval_client import ApprovalCogniteClient
-from tests.tests_unit.test_cdf_tk.constants import BUILD_DIR, PYTEST_PROJECT
-from tests.tests_unit.utils import mock_read_yaml_file
-
-THIS_FOLDER = Path(__file__).resolve().parent
-
-DATA_FOLDER = THIS_FOLDER / "load_data"
-SNAPSHOTS_DIR = THIS_FOLDER / "load_data_snapshots"
-
-
-@pytest.mark.parametrize(
-    "loader_cls, directory",
-    [
-        (FileMetadataLoader, DATA_FOLDER / "files"),
-        (DatapointsLoader, DATA_FOLDER / "timeseries_datapoints"),
-    ],
-)
-def test_loader_class(
-    loader_cls: type[ResourceLoader], directory: Path, cognite_client_approval: ApprovalCogniteClient, data_regression
-):
-    cdf_tool = MagicMock(spec=CDFToolConfig)
-    cdf_tool.verify_client.return_value = cognite_client_approval.mock_client
-    cdf_tool.verify_capabilities.return_value = cognite_client_approval.mock_client
-    cdf_tool.data_set_id = 999
-
-    loader_cls.create_loader(cdf_tool).deploy_resources(directory, cdf_tool, dry_run=False)
-
-    dump = cognite_client_approval.dump()
-    data_regression.check(dump, fullpath=SNAPSHOTS_DIR / f"{directory.name}.yaml")
-
-
-class DataSetsLoaderTest:
-    def test_upsert_data_set(self, cognite_client_approval: ApprovalCogniteClient):
-        cdf_tool = MagicMock(spec=CDFToolConfig)
-        cdf_tool.verify_client.return_value = cognite_client_approval.mock_client
-        cdf_tool.verify_capabilities.return_value = cognite_client_approval.mock_client
-
-        loader = DataSetsLoader.create_loader(cdf_tool)
-        loaded = loader.load_resource(DATA_FOLDER / "data_sets" / "1.my_datasets.yaml", cdf_tool, skip_validation=False)
-        assert len(loaded) == 2
-
-        first = DataSet.load(loaded[0].dump())
-        # Set the properties that are set on the server side
-        first.id = 42
-        first.created_time = 42
-        first.last_updated_time = 42
-        # Simulate that the data set is already in CDF
-        cognite_client_approval.append(DataSet, first)
-
-        to_create, to_change, unchanged = loader.to_create_changed_unchanged_triple(loaded)
-
-        assert len(to_create) == 1
-        assert len(to_change) == 0
-        assert len(unchanged) == 1
-
-
-class TestViewLoader:
-    def test_update_view_with_interface(self, cognite_client_approval: ApprovalCogniteClient):
-        cdf_tool = MagicMock(spec=CDFToolConfig)
-        cdf_tool.verify_client.return_value = cognite_client_approval.mock_client
-        cdf_tool.verify_capabilities.return_value = cognite_client_approval.mock_client
-        prop1 = dm.MappedProperty(
-            dm.ContainerId(space="sp_space", external_id="container_id"),
-            "prop1",
-            type=dm.Text(),
-            nullable=True,
-            auto_increment=False,
-        )
-        interface = dm.View(
-            space="sp_space",
-            external_id="interface",
-            version="1",
-            properties={"prop1": prop1},
-            last_updated_time=1,
-            created_time=1,
-            description=None,
-            name=None,
-            filter=None,
-            implements=None,
-            writable=True,
-            used_for="node",
-            is_global=False,
-        )
-        # Note that child views always contain all properties of their parent interfaces.
-        child_cdf = dm.View(
-            space="sp_space",
-            external_id="child",
-            version="1",
-            properties={"prop1": prop1},
-            last_updated_time=1,
-            created_time=1,
-            description=None,
-            name=None,
-            filter=None,
-            implements=[interface.as_id()],
-            writable=True,
-            used_for="node",
-            is_global=False,
-        )
-        child_local = dm.ViewApply(
-            space="sp_space",
-            external_id="child",
-            version="1",
-            implements=[interface.as_id()],
-        )
-        # Simulating that the interface and child_cdf are available in CDF
-        cognite_client_approval.append(dm.View, [interface, child_cdf])
-
-        loader = ViewLoader.create_loader(cdf_tool)
-        to_create, to_change, unchanged = loader.to_create_changed_unchanged_triple(dm.ViewApplyList([child_local]))
-
-        assert len(to_create) == 0
-        assert len(to_change) == 0
-        assert len(unchanged) == 1
-
-
-class TestDataModelLoader:
-    def test_update_data_model_random_view_order(self, cognite_client_approval: ApprovalCogniteClient):
-        cdf_tool = MagicMock(spec=CDFToolConfig)
-        cdf_tool.verify_client.return_value = cognite_client_approval.mock_client
-        cdf_tool.verify_capabilities.return_value = cognite_client_approval.mock_client
-        cdf_data_model = dm.DataModel(
-            space="sp_space",
-            external_id="my_model",
-            version="1",
-            views=[
-                dm.ViewId(space="sp_space", external_id="first", version="1"),
-                dm.ViewId(space="sp_space", external_id="second", version="1"),
-            ],
-            last_updated_time=1,
-            created_time=1,
-            description=None,
-            name=None,
-            is_global=False,
-        )
-        # Simulating that the data model is available in CDF
-        cognite_client_approval.append(dm.DataModel, cdf_data_model)
-
-        local_data_model = dm.DataModelApply(
-            space="sp_space",
-            external_id="my_model",
-            version="1",
-            views=[
-                dm.ViewId(space="sp_space", external_id="second", version="1"),
-                dm.ViewId(space="sp_space", external_id="first", version="1"),
-            ],
-            description=None,
-            name=None,
-        )
-
-        loader = DataModelLoader.create_loader(cdf_tool)
-        to_create, to_change, unchanged = loader.to_create_changed_unchanged_triple(
-            dm.DataModelApplyList([local_data_model])
-        )
-
-        assert len(to_create) == 0
-        assert len(to_change) == 0
-        assert len(unchanged) == 1
-
-
-class TestAuthLoader:
-
-    scoped_content = """
-name: 'scoped_group_name'
-sourceId: '123'
-capabilities:
-    - datasetsAcl:
-        actions:
-            - READ
-            - OWNER
-        scope:
-            idScope: { ids: ["site:001:b60:ds"] }
-
-    - assetsAcl:
-        actions:
-            - READ
-            - WRITE
-        scope:
-            datasetScope: {
-                ids: ['ds_asset_oid']
-            }
-    - extractionConfigsAcl:
-        actions:
-            - READ
-        scope:
-            extractionPipelineScope: {
-                ids: ['ep_src_asset_oid']
-            }
-
-    - sessionsAcl:
-        actions:
-            - LIST
-            - CREATE
-            - DELETE
-        scope:
-            all: {}
-    """
-
-    unscoped_content = """
-    name: 'unscoped_group_name'
-    sourceId: '123'
-    capabilities:
-
-        - assetsAcl:
-            actions:
-                - READ
-                - WRITE
-            scope:
-                all: {}
-        - sessionsAcl:
-            actions:
-                - LIST
-                - CREATE
-                - DELETE
-            scope:
-                all: {}
-
-"""
-
-    def test_load_all(self, cdf_tool_config: CDFToolConfig, monkeypatch: MonkeyPatch):
-
-        loader = AuthLoader.create_loader(cdf_tool_config, "all")
-
-        mock_read_yaml_file({"group_file.yaml": yaml.safe_load(self.unscoped_content)}, monkeypatch)
-        loaded = loader.load_resource(Path("group_file.yaml"), cdf_tool_config, skip_validation=True)
-        assert loaded.name == "unscoped_group_name"
-
-        mock_read_yaml_file({"group_file.yaml": yaml.safe_load(self.scoped_content)}, monkeypatch)
-        loaded = loader.load_resource(Path("group_file.yaml"), cdf_tool_config, skip_validation=True)
-        assert loaded.name == "scoped_group_name"
-
-        caps = {str(type(element).__name__): element for element in loaded.capabilities}
-
-        assert all(isinstance(item, int) for item in caps["DataSetsAcl"].scope.ids)
-        assert all(isinstance(item, int) for item in caps["AssetsAcl"].scope.ids)
-        assert all(isinstance(item, int) for item in caps["ExtractionConfigsAcl"].scope.ids)
-        assert caps["SessionsAcl"].scope._scope_name == "all"
-
-    def test_load_all_scoped_only(self, cdf_tool_config: CDFToolConfig, monkeypatch: MonkeyPatch):
-
-        loader = AuthLoader.create_loader(cdf_tool_config, "all_scoped_only")
-
-        mock_read_yaml_file({"group_file.yaml": yaml.safe_load(self.unscoped_content)}, monkeypatch)
-        loaded = loader.load_resource(Path("group_file.yaml"), cdf_tool_config, skip_validation=True)
-        assert loaded.name == "unscoped_group_name"
-
-        mock_read_yaml_file({"group_file.yaml": yaml.safe_load(self.scoped_content)}, monkeypatch)
-        loaded = loader.load_resource(Path("group_file.yaml"), cdf_tool_config, skip_validation=True)
-        assert loaded is None
-
-    def test_load_resource_scoped_only(self, cdf_tool_config: CDFToolConfig, monkeypatch: MonkeyPatch):
-
-        loader = AuthLoader.create_loader(cdf_tool_config, "resource_scoped_only")
-
-        mock_read_yaml_file({"group_file.yaml": yaml.safe_load(self.unscoped_content)}, monkeypatch)
-        loaded = loader.load_resource(Path("group_file.yaml"), cdf_tool_config, skip_validation=True)
-        assert loaded is None
-
-        mock_read_yaml_file({"group_file.yaml": yaml.safe_load(self.scoped_content)}, monkeypatch)
-        loaded = loader.load_resource(Path("group_file.yaml"), cdf_tool_config, skip_validation=True)
-        assert loaded.name == "scoped_group_name"
-        assert len(loaded.capabilities) == 4
-
-        caps = {str(type(element).__name__): element for element in loaded.capabilities}
-
-        assert all(isinstance(item, int) for item in caps["DataSetsAcl"].scope.ids)
-        assert all(isinstance(item, int) for item in caps["AssetsAcl"].scope.ids)
-        assert all(isinstance(item, int) for item in caps["ExtractionConfigsAcl"].scope.ids)
-        assert caps["SessionsAcl"].scope._scope_name == "all"
-
-
-class TestTimeSeriesLoader:
-    timeseries_yaml = """
-externalId: pi_160696
-name: VAL_23-PT-92504:X.Value
-dataSetExternalId: ds_timeseries_oid
-isString: false
-metadata:
-  compdev: '0'
-  location5: '2'
-isStep: false
-description: PH 1stStgSuctCool Gas Out
-"""
-
-    def test_load_skip_validation_no_preexisting_dataset(
-        self,
-        cognite_client_approval: ApprovalCogniteClient,
-        cdf_tool_config_real: CDFToolConfig,
-        monkeypatch: MonkeyPatch,
-    ) -> None:
-        loader = TimeSeriesLoader(cognite_client_approval.mock_client)
-        mock_read_yaml_file({"timeseries.yaml": yaml.safe_load(self.timeseries_yaml)}, monkeypatch)
-        loaded = loader.load_resource(Path("timeseries.yaml"), cdf_tool_config_real, skip_validation=True)
-
-        assert len(loaded) == 1
-        assert loaded[0].data_set_id == -1
-
-    def test_load_skip_validation_with_preexisting_dataset(
-        self,
-        cognite_client_approval: ApprovalCogniteClient,
-        cdf_tool_config_real: CDFToolConfig,
-        monkeypatch: MonkeyPatch,
-    ) -> None:
-        cognite_client_approval.append(DataSet, DataSet(id=12345, external_id="ds_timeseries_oid"))
-        loader = TimeSeriesLoader(cognite_client_approval.mock_client)
-
-        mock_read_yaml_file({"timeseries.yaml": yaml.safe_load(self.timeseries_yaml)}, monkeypatch)
-
-        loaded = loader.load_resource(Path("timeseries.yaml"), cdf_tool_config_real, skip_validation=True)
-
-        assert len(loaded) == 1
-        assert loaded[0].data_set_id == 12345
-
-
-class TestDeployResources:
-    def test_deploy_resource_order(self, cognite_client_approval: ApprovalCogniteClient):
-        build_env = "dev"
-        system_config = SystemYAML.load_from_directory(PYTEST_PROJECT / COGNITE_MODULES, build_env)
-        config = BuildConfigYAML.load_from_directory(PYTEST_PROJECT, build_env)
-        config.environment.selected_modules_and_packages = ["another_module"]
-        build_config(BUILD_DIR, PYTEST_PROJECT, config=config, system_config=system_config, clean=True, verbose=False)
-        expected_order = ["MyView", "MyOtherView"]
-        cdf_tool = MagicMock(spec=CDFToolConfig)
-        cdf_tool.verify_client.return_value = cognite_client_approval.mock_client
-        cdf_tool.verify_capabilities.return_value = cognite_client_approval.mock_client
-
-        ViewLoader.create_loader(cdf_tool).deploy_resources(BUILD_DIR, cdf_tool, dry_run=False)
-
-        views = cognite_client_approval.dump(sort=False)["View"]
-
-        actual_order = [view["externalId"] for view in views]
-
-        assert actual_order == expected_order
+from pathlib import Path
+from unittest.mock import MagicMock
+
+import pytest
+import yaml
+from cognite.client import data_modeling as dm
+from cognite.client.data_classes import DataSet
+from pytest import MonkeyPatch
+
+from cognite_toolkit.cdf_tk.load import (
+    AuthLoader,
+    DataModelLoader,
+    DatapointsLoader,
+    DataSetsLoader,
+    FileMetadataLoader,
+    ResourceLoader,
+    TimeSeriesLoader,
+    ViewLoader,
+)
+from cognite_toolkit.cdf_tk.templates import (
+    COGNITE_MODULES,
+    build_config,
+)
+from cognite_toolkit.cdf_tk.templates.data_classes import (
+    BuildConfigYAML,
+    SystemYAML,
+)
+from cognite_toolkit.cdf_tk.utils import CDFToolConfig
+from tests.tests_unit.approval_client import ApprovalCogniteClient
+from tests.tests_unit.test_cdf_tk.constants import BUILD_DIR, PYTEST_PROJECT
+from tests.tests_unit.utils import mock_read_yaml_file
+
+THIS_FOLDER = Path(__file__).resolve().parent
+
+DATA_FOLDER = THIS_FOLDER / "load_data"
+SNAPSHOTS_DIR = THIS_FOLDER / "load_data_snapshots"
+
+
+@pytest.mark.parametrize(
+    "loader_cls, directory",
+    [
+        (FileMetadataLoader, DATA_FOLDER / "files"),
+        (DatapointsLoader, DATA_FOLDER / "timeseries_datapoints"),
+    ],
+)
+def test_loader_class(
+    loader_cls: type[ResourceLoader], directory: Path, cognite_client_approval: ApprovalCogniteClient, data_regression
+):
+    cdf_tool = MagicMock(spec=CDFToolConfig)
+    cdf_tool.verify_client.return_value = cognite_client_approval.mock_client
+    cdf_tool.verify_capabilities.return_value = cognite_client_approval.mock_client
+    cdf_tool.data_set_id = 999
+
+    loader_cls.create_loader(cdf_tool).deploy_resources(directory, cdf_tool, dry_run=False)
+
+    dump = cognite_client_approval.dump()
+    data_regression.check(dump, fullpath=SNAPSHOTS_DIR / f"{directory.name}.yaml")
+
+
+class DataSetsLoaderTest:
+    def test_upsert_data_set(self, cognite_client_approval: ApprovalCogniteClient):
+        cdf_tool = MagicMock(spec=CDFToolConfig)
+        cdf_tool.verify_client.return_value = cognite_client_approval.mock_client
+        cdf_tool.verify_capabilities.return_value = cognite_client_approval.mock_client
+
+        loader = DataSetsLoader.create_loader(cdf_tool)
+        loaded = loader.load_resource(DATA_FOLDER / "data_sets" / "1.my_datasets.yaml", cdf_tool, skip_validation=False)
+        assert len(loaded) == 2
+
+        first = DataSet.load(loaded[0].dump())
+        # Set the properties that are set on the server side
+        first.id = 42
+        first.created_time = 42
+        first.last_updated_time = 42
+        # Simulate that the data set is already in CDF
+        cognite_client_approval.append(DataSet, first)
+
+        to_create, to_change, unchanged = loader.to_create_changed_unchanged_triple(loaded)
+
+        assert len(to_create) == 1
+        assert len(to_change) == 0
+        assert len(unchanged) == 1
+
+
+class TestViewLoader:
+    def test_update_view_with_interface(self, cognite_client_approval: ApprovalCogniteClient):
+        cdf_tool = MagicMock(spec=CDFToolConfig)
+        cdf_tool.verify_client.return_value = cognite_client_approval.mock_client
+        cdf_tool.verify_capabilities.return_value = cognite_client_approval.mock_client
+        prop1 = dm.MappedProperty(
+            dm.ContainerId(space="sp_space", external_id="container_id"),
+            "prop1",
+            type=dm.Text(),
+            nullable=True,
+            auto_increment=False,
+        )
+        interface = dm.View(
+            space="sp_space",
+            external_id="interface",
+            version="1",
+            properties={"prop1": prop1},
+            last_updated_time=1,
+            created_time=1,
+            description=None,
+            name=None,
+            filter=None,
+            implements=None,
+            writable=True,
+            used_for="node",
+            is_global=False,
+        )
+        # Note that child views always contain all properties of their parent interfaces.
+        child_cdf = dm.View(
+            space="sp_space",
+            external_id="child",
+            version="1",
+            properties={"prop1": prop1},
+            last_updated_time=1,
+            created_time=1,
+            description=None,
+            name=None,
+            filter=None,
+            implements=[interface.as_id()],
+            writable=True,
+            used_for="node",
+            is_global=False,
+        )
+        child_local = dm.ViewApply(
+            space="sp_space",
+            external_id="child",
+            version="1",
+            implements=[interface.as_id()],
+        )
+        # Simulating that the interface and child_cdf are available in CDF
+        cognite_client_approval.append(dm.View, [interface, child_cdf])
+
+        loader = ViewLoader.create_loader(cdf_tool)
+        to_create, to_change, unchanged = loader.to_create_changed_unchanged_triple(dm.ViewApplyList([child_local]))
+
+        assert len(to_create) == 0
+        assert len(to_change) == 0
+        assert len(unchanged) == 1
+
+
+class TestDataModelLoader:
+    def test_update_data_model_random_view_order(self, cognite_client_approval: ApprovalCogniteClient):
+        cdf_tool = MagicMock(spec=CDFToolConfig)
+        cdf_tool.verify_client.return_value = cognite_client_approval.mock_client
+        cdf_tool.verify_capabilities.return_value = cognite_client_approval.mock_client
+        cdf_data_model = dm.DataModel(
+            space="sp_space",
+            external_id="my_model",
+            version="1",
+            views=[
+                dm.ViewId(space="sp_space", external_id="first", version="1"),
+                dm.ViewId(space="sp_space", external_id="second", version="1"),
+            ],
+            last_updated_time=1,
+            created_time=1,
+            description=None,
+            name=None,
+            is_global=False,
+        )
+        # Simulating that the data model is available in CDF
+        cognite_client_approval.append(dm.DataModel, cdf_data_model)
+
+        local_data_model = dm.DataModelApply(
+            space="sp_space",
+            external_id="my_model",
+            version="1",
+            views=[
+                dm.ViewId(space="sp_space", external_id="second", version="1"),
+                dm.ViewId(space="sp_space", external_id="first", version="1"),
+            ],
+            description=None,
+            name=None,
+        )
+
+        loader = DataModelLoader.create_loader(cdf_tool)
+        to_create, to_change, unchanged = loader.to_create_changed_unchanged_triple(
+            dm.DataModelApplyList([local_data_model])
+        )
+
+        assert len(to_create) == 0
+        assert len(to_change) == 0
+        assert len(unchanged) == 1
+
+
+class TestAuthLoader:
+
+    scoped_content = """
+name: 'scoped_group_name'
+sourceId: '123'
+capabilities:
+    - datasetsAcl:
+        actions:
+            - READ
+            - OWNER
+        scope:
+            idScope: { ids: ["site:001:b60:ds"] }
+
+    - assetsAcl:
+        actions:
+            - READ
+            - WRITE
+        scope:
+            datasetScope: {
+                ids: ['ds_asset_oid']
+            }
+    - extractionConfigsAcl:
+        actions:
+            - READ
+        scope:
+            extractionPipelineScope: {
+                ids: ['ep_src_asset_oid']
+            }
+
+    - sessionsAcl:
+        actions:
+            - LIST
+            - CREATE
+            - DELETE
+        scope:
+            all: {}
+    """
+
+    unscoped_content = """
+    name: 'unscoped_group_name'
+    sourceId: '123'
+    capabilities:
+
+        - assetsAcl:
+            actions:
+                - READ
+                - WRITE
+            scope:
+                all: {}
+        - sessionsAcl:
+            actions:
+                - LIST
+                - CREATE
+                - DELETE
+            scope:
+                all: {}
+
+"""
+
+    def test_load_all(self, cdf_tool_config: CDFToolConfig, monkeypatch: MonkeyPatch):
+
+        loader = AuthLoader.create_loader(cdf_tool_config, "all")
+
+        mock_read_yaml_file({"group_file.yaml": yaml.safe_load(self.unscoped_content)}, monkeypatch)
+        loaded = loader.load_resource(Path("group_file.yaml"), cdf_tool_config, skip_validation=True)
+        assert loaded.name == "unscoped_group_name"
+
+        mock_read_yaml_file({"group_file.yaml": yaml.safe_load(self.scoped_content)}, monkeypatch)
+        loaded = loader.load_resource(Path("group_file.yaml"), cdf_tool_config, skip_validation=True)
+        assert loaded.name == "scoped_group_name"
+
+        caps = {str(type(element).__name__): element for element in loaded.capabilities}
+
+        assert all(isinstance(item, int) for item in caps["DataSetsAcl"].scope.ids)
+        assert all(isinstance(item, int) for item in caps["AssetsAcl"].scope.ids)
+        assert all(isinstance(item, int) for item in caps["ExtractionConfigsAcl"].scope.ids)
+        assert caps["SessionsAcl"].scope._scope_name == "all"
+
+    def test_load_all_scoped_only(self, cdf_tool_config: CDFToolConfig, monkeypatch: MonkeyPatch):
+
+        loader = AuthLoader.create_loader(cdf_tool_config, "all_scoped_only")
+
+        mock_read_yaml_file({"group_file.yaml": yaml.safe_load(self.unscoped_content)}, monkeypatch)
+        loaded = loader.load_resource(Path("group_file.yaml"), cdf_tool_config, skip_validation=True)
+        assert loaded.name == "unscoped_group_name"
+
+        mock_read_yaml_file({"group_file.yaml": yaml.safe_load(self.scoped_content)}, monkeypatch)
+        loaded = loader.load_resource(Path("group_file.yaml"), cdf_tool_config, skip_validation=True)
+        assert loaded is None
+
+    def test_load_resource_scoped_only(self, cdf_tool_config: CDFToolConfig, monkeypatch: MonkeyPatch):
+
+        loader = AuthLoader.create_loader(cdf_tool_config, "resource_scoped_only")
+
+        mock_read_yaml_file({"group_file.yaml": yaml.safe_load(self.unscoped_content)}, monkeypatch)
+        loaded = loader.load_resource(Path("group_file.yaml"), cdf_tool_config, skip_validation=True)
+        assert loaded is None
+
+        mock_read_yaml_file({"group_file.yaml": yaml.safe_load(self.scoped_content)}, monkeypatch)
+        loaded = loader.load_resource(Path("group_file.yaml"), cdf_tool_config, skip_validation=True)
+        assert loaded.name == "scoped_group_name"
+        assert len(loaded.capabilities) == 4
+
+        caps = {str(type(element).__name__): element for element in loaded.capabilities}
+
+        assert all(isinstance(item, int) for item in caps["DataSetsAcl"].scope.ids)
+        assert all(isinstance(item, int) for item in caps["AssetsAcl"].scope.ids)
+        assert all(isinstance(item, int) for item in caps["ExtractionConfigsAcl"].scope.ids)
+        assert caps["SessionsAcl"].scope._scope_name == "all"
+
+
+class TestTimeSeriesLoader:
+    timeseries_yaml = """
+externalId: pi_160696
+name: VAL_23-PT-92504:X.Value
+dataSetExternalId: ds_timeseries_oid
+isString: false
+metadata:
+  compdev: '0'
+  location5: '2'
+isStep: false
+description: PH 1stStgSuctCool Gas Out
+"""
+
+    def test_load_skip_validation_no_preexisting_dataset(
+        self,
+        cognite_client_approval: ApprovalCogniteClient,
+        cdf_tool_config_real: CDFToolConfig,
+        monkeypatch: MonkeyPatch,
+    ) -> None:
+        loader = TimeSeriesLoader(cognite_client_approval.mock_client)
+        mock_read_yaml_file({"timeseries.yaml": yaml.safe_load(self.timeseries_yaml)}, monkeypatch)
+        loaded = loader.load_resource(Path("timeseries.yaml"), cdf_tool_config_real, skip_validation=True)
+
+        assert len(loaded) == 1
+        assert loaded[0].data_set_id == -1
+
+    def test_load_skip_validation_with_preexisting_dataset(
+        self,
+        cognite_client_approval: ApprovalCogniteClient,
+        cdf_tool_config_real: CDFToolConfig,
+        monkeypatch: MonkeyPatch,
+    ) -> None:
+        cognite_client_approval.append(DataSet, DataSet(id=12345, external_id="ds_timeseries_oid"))
+        loader = TimeSeriesLoader(cognite_client_approval.mock_client)
+
+        mock_read_yaml_file({"timeseries.yaml": yaml.safe_load(self.timeseries_yaml)}, monkeypatch)
+
+        loaded = loader.load_resource(Path("timeseries.yaml"), cdf_tool_config_real, skip_validation=True)
+
+        assert len(loaded) == 1
+        assert loaded[0].data_set_id == 12345
+
+
+class TestDeployResources:
+    def test_deploy_resource_order(self, cognite_client_approval: ApprovalCogniteClient):
+        build_env = "dev"
+        system_config = SystemYAML.load_from_directory(PYTEST_PROJECT / COGNITE_MODULES, build_env)
+        config = BuildConfigYAML.load_from_directory(PYTEST_PROJECT, build_env)
+        config.environment.selected_modules_and_packages = ["another_module"]
+        build_config(BUILD_DIR, PYTEST_PROJECT, config=config, system_config=system_config, clean=True, verbose=False)
+        expected_order = ["MyView", "MyOtherView"]
+        cdf_tool = MagicMock(spec=CDFToolConfig)
+        cdf_tool.verify_client.return_value = cognite_client_approval.mock_client
+        cdf_tool.verify_capabilities.return_value = cognite_client_approval.mock_client
+
+        ViewLoader.create_loader(cdf_tool).deploy_resources(BUILD_DIR, cdf_tool, dry_run=False)
+
+        views = cognite_client_approval.dump(sort=False)["View"]
+
+        actual_order = [view["externalId"] for view in views]
+
+        assert actual_order == expected_order