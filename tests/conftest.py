--- conflicted
+++ resolved
@@ -5,10 +5,6 @@
 import itertools
 from collections import defaultdict
 from collections.abc import MutableSequence, Sequence
-<<<<<<< HEAD
-from hashlib import sha256
-=======
->>>>>>> f828c198
 from pathlib import Path
 from typing import Any
 from unittest.mock import MagicMock
