--- conflicted
+++ resolved
@@ -70,65 +70,27 @@
     with monkeypatch_cognite_client() as client:
         written_resources: dict[str, Sequence[CogniteResource | dict[str, Any]]] = {}
         deleted_resources: dict[str, list[str | int | dict[str, Any]]] = defaultdict(list)
-<<<<<<< HEAD
-        client.iam.groups = create_mock_api(client, GroupsAPI, GroupList, written_resources, deleted_resources)
-        client.data_sets = create_mock_api(client, DataSetsAPI, DataSetList, written_resources, deleted_resources)
-        client.time_series = create_mock_api(
-            client, TimeSeriesAPI, TimeSeriesList, written_resources, deleted_resources
-        )
-        client.raw.databases = create_mock_api(
-            client, RawDatabasesAPI, DatabaseList, written_resources, deleted_resources
-        )
-        client.raw.tables = create_mock_api(client, RawTablesAPI, TableList, written_resources, deleted_resources)
-        client.transformations = create_mock_api(
-            client, TransformationsAPI, TransformationList, written_resources, deleted_resources
-        )
-        client.transformations.schedules = create_mock_api(
-            client, TransformationSchedulesAPI, TransformationScheduleList, written_resources, deleted_resources
-        )
-        client.data_modeling.containers = create_mock_api(
-            client, ContainersAPI, ContainerList, written_resources, deleted_resources, ContainerApplyList
-        )
-        client.data_modeling.views = create_mock_api(
-            client, ViewsAPI, ViewList, written_resources, deleted_resources, ViewApplyList
-        )
-        client.data_modeling.data_models = create_mock_api(
-            client, DataModelsAPI, DataModelList, written_resources, deleted_resources, DataModelApplyList
-        )
-        client.data_modeling.spaces = create_mock_api(
-            client, SpacesAPI, SpaceList, written_resources, deleted_resources, SpaceApplyList
-        )
-        client.raw.rows = create_mock_api(client, RawRowsAPI, RowList, written_resources, deleted_resources)
-        client.time_series.data = create_mock_api(
-            client, DatapointsAPI, DatapointsList, written_resources, deleted_resources
-        )
-        client.files = create_mock_api(client, FilesAPI, FileMetadataList, written_resources, deleted_resources)
-        client.data_modeling.graphql = create_mock_api(
-            client, DataModelingGraphQLAPI, DataModelList, written_resources, deleted_resources, DataModelApplyList
-        )
-        client.data_modeling.instances = create_mock_api(
-            client, InstancesAPI, NodeList, written_resources, deleted_resources, NodeApplyList
-=======
         created_resources: dict[str, list[CogniteResource]] = defaultdict(list)
         client.iam.groups = create_mock_api(
-            GroupsAPI, GroupList, written_resources, deleted_resources, created_resources
+            client, GroupsAPI, GroupList, written_resources, deleted_resources, created_resources
         )
         client.data_sets = create_mock_api(
-            DataSetsAPI, DataSetList, written_resources, deleted_resources, created_resources
+            client, DataSetsAPI, DataSetList, written_resources, deleted_resources, created_resources
         )
         client.time_series = create_mock_api(
-            TimeSeriesAPI, TimeSeriesList, written_resources, deleted_resources, created_resources
+            client, TimeSeriesAPI, TimeSeriesList, written_resources, deleted_resources, created_resources
         )
         client.raw.databases = create_mock_api(
-            RawDatabasesAPI, DatabaseList, written_resources, deleted_resources, created_resources
+            client, RawDatabasesAPI, DatabaseList, written_resources, deleted_resources, created_resources
         )
         client.raw.tables = create_mock_api(
-            RawTablesAPI, TableList, written_resources, deleted_resources, created_resources
+            client, RawTablesAPI, TableList, written_resources, deleted_resources, created_resources
         )
         client.transformations = create_mock_api(
-            TransformationsAPI, TransformationList, written_resources, deleted_resources, created_resources
+            client, TransformationsAPI, TransformationList, written_resources, deleted_resources, created_resources
         )
         client.transformations.schedules = create_mock_api(
+            client,
             TransformationSchedulesAPI,
             TransformationScheduleList,
             written_resources,
@@ -136,25 +98,40 @@
             created_resources,
         )
         client.data_modeling.containers = create_mock_api(
-            ContainersAPI, ContainerList, written_resources, deleted_resources, created_resources, ContainerApplyList
+            client,
+            ContainersAPI,
+            ContainerList,
+            written_resources,
+            deleted_resources,
+            created_resources,
+            ContainerApplyList,
         )
         client.data_modeling.views = create_mock_api(
-            ViewsAPI, ViewList, written_resources, deleted_resources, created_resources, ViewApplyList
+            client, ViewsAPI, ViewList, written_resources, deleted_resources, created_resources, ViewApplyList
         )
         client.data_modeling.data_models = create_mock_api(
-            DataModelsAPI, DataModelList, written_resources, deleted_resources, created_resources, DataModelApplyList
+            client,
+            DataModelsAPI,
+            DataModelList,
+            written_resources,
+            deleted_resources,
+            created_resources,
+            DataModelApplyList,
         )
         client.data_modeling.spaces = create_mock_api(
-            SpacesAPI, SpaceList, written_resources, deleted_resources, created_resources, SpaceApplyList
-        )
-        client.raw.rows = create_mock_api(RawRowsAPI, RowList, written_resources, deleted_resources, created_resources)
+            client, SpacesAPI, SpaceList, written_resources, deleted_resources, created_resources, SpaceApplyList
+        )
+        client.raw.rows = create_mock_api(
+            client, RawRowsAPI, RowList, written_resources, deleted_resources, created_resources
+        )
         client.time_series.data = create_mock_api(
-            DatapointsAPI, DatapointsList, written_resources, deleted_resources, created_resources
+            client, DatapointsAPI, DatapointsList, written_resources, deleted_resources, created_resources
         )
         client.files = create_mock_api(
-            FilesAPI, FileMetadataList, written_resources, deleted_resources, created_resources
+            client, FilesAPI, FileMetadataList, written_resources, deleted_resources, created_resources
         )
         client.data_modeling.graphql = create_mock_api(
+            client,
             DataModelingGraphQLAPI,
             DataModelList,
             written_resources,
@@ -163,8 +140,7 @@
             DataModelApplyList,
         )
         client.data_modeling.instances = create_mock_api(
-            InstancesAPI, NodeList, written_resources, deleted_resources, created_resources, NodeApplyList
->>>>>>> 00b04793
+            client, InstancesAPI, NodeList, written_resources, deleted_resources, created_resources, NodeApplyList
         )
 
         def dump() -> dict[str, Any]:
@@ -203,7 +179,6 @@
     created_resources: dict[str, list[CogniteResource]],
     write_list_cls: type[CogniteResourceList] | None = None,
 ) -> MagicMock:
-<<<<<<< HEAD
     mock = MagicMock(spec=api_client)
     if hasattr(api_client, "list"):
         mock.list.return_value = read_list_cls([], cognite_client=client)
@@ -212,8 +187,6 @@
     if hasattr(api_client, "retrieve_multiple"):
         mock.retrieve_multiple.return_value = read_list_cls([], cognite_client=client)
 
-=======
->>>>>>> 00b04793
     resource_cls = read_list_cls._RESOURCE
     write_list_cls = write_list_cls or read_list_cls
     write_resource_cls = write_list_cls._RESOURCE
