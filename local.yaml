--- conflicted
+++ resolved
@@ -24,11 +24,7 @@
 dev:
   project: "<customer>-dev"
   type: "dev"
-<<<<<<< HEAD
-  deploy: ["demo_infield", "cdf_apm_simple", ]
-=======
   deploy: ["demo_infield", "cdf_apm_simple" ]
->>>>>>> 80d4b8a6
 staging:
   project: "<customer>-staging"
   type: "staging"
