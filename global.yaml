# This should be a used to create packages of modules that can be deployed.
# Only one packages command is allowed, with each package below it.
# Packages cannot be recursively defined.
packages:
<<<<<<< HEAD
  infield: ["cdf_idp_default", "cdf_auth_readwrite_all", "cdf_apm_base"]
=======
  # demo_infield package is used to deploy to the Cognite internal demo project used
  # as an internal reference when evolving the cdf_* modules. You can use this package
  # in your own project, but you need to change the defaults in config.yaml.
  demo_infield: ["cdf_auth_readwrite_all"]
  infield: ["cdf_idp_default", "cdf_auth_readwrite_all"]
>>>>>>> 4941efda
<|MERGE_RESOLUTION|>--- conflicted
+++ resolved
@@ -2,12 +2,8 @@
 # Only one packages command is allowed, with each package below it.
 # Packages cannot be recursively defined.
 packages:
-<<<<<<< HEAD
-  infield: ["cdf_idp_default", "cdf_auth_readwrite_all", "cdf_apm_base"]
-=======
   # demo_infield package is used to deploy to the Cognite internal demo project used
   # as an internal reference when evolving the cdf_* modules. You can use this package
   # in your own project, but you need to change the defaults in config.yaml.
   demo_infield: ["cdf_auth_readwrite_all"]
-  infield: ["cdf_idp_default", "cdf_auth_readwrite_all"]
->>>>>>> 4941efda
+  infield: ["cdf_idp_default", "cdf_auth_readwrite_all"]