# File created using '.gitignore Generator' for Visual Studio Code: https://bit.ly/vscode-gig
# Created by https://www.toptal.com/developers/gitignore/api/visualstudiocode,python,macos,git,windows
# Edit at https://www.toptal.com/developers/gitignore?templates=visualstudiocode,python,macos,git,windows

### Git ###
# Created by git for backups. To disable backups in Git:
# $ git config --global mergetool.keepBackup false
*.orig

# Created by git when using merge tools for conflicts
*.BACKUP.*
*.BASE.*
*.LOCAL.*
*.REMOTE.*
*_BACKUP_*.txt
*_BASE_*.txt
*_LOCAL_*.txt
*_REMOTE_*.txt

### macOS ###
# General
.DS_Store
.AppleDouble
.LSOverride

# Icon must end with two \r
Icon


# Thumbnails
._*

# Files that might appear in the root of a volume
.DocumentRevisions-V100
.fseventsd
.Spotlight-V100
.TemporaryItems
.Trashes
.VolumeIcon.icns
.com.apple.timemachine.donotpresent

# Directories potentially created on remote AFP share
.AppleDB
.AppleDesktop
Network Trash Folder
Temporary Items
.apdisk

### macOS Patch ###
# iCloud generated files
*.icloud

### Python ###
# Byte-compiled / optimized / DLL files
__pycache__/
*.py[cod]
*$py.class

# C extensions
*.so

# Distribution / packaging
.Python
build/
develop-eggs/
dist/
downloads/
eggs/
.eggs/
lib/
lib64/
parts/
sdist/
var/
wheels/
share/python-wheels/
*.egg-info/
.installed.cfg
*.egg
MANIFEST

# PyInstaller
#  Usually these files are written by a python script from a template
#  before PyInstaller builds the exe, so as to inject date/other infos into it.
*.manifest
*.spec

# Installer logs
pip-log.txt
pip-delete-this-directory.txt

# Unit test / coverage reports
htmlcov/
.tox/
.nox/
.coverage
.coverage.*
.cache
nosetests.xml
coverage.xml
*.cover
*.py,cover
.hypothesis/
.pytest_cache/
cover/

# Translations
*.mo
*.pot

# Django stuff:
*.log
local_settings.py
db.sqlite3
db.sqlite3-journal

# Flask stuff:
instance/
.webassets-cache

# Scrapy stuff:
.scrapy

# Sphinx documentation
docs/_build/

# PyBuilder
.pybuilder/
target/

# Jupyter Notebook
.ipynb_checkpoints

# IPython
profile_default/
ipython_config.py

# pyenv
#   For a library or package, you might want to ignore these files since the code is
#   intended to run in multiple environments; otherwise, check them in:
# .python-version

# pipenv
#   According to pypa/pipenv#598, it is recommended to include Pipfile.lock in version control.
#   However, in case of collaboration, if having platform-specific dependencies or dependencies
#   having no cross-platform support, pipenv may install dependencies that don't work, or not
#   install all needed dependencies.
#Pipfile.lock

# poetry
#   Similar to Pipfile.lock, it is generally recommended to include poetry.lock in version control.
#   This is especially recommended for binary packages to ensure reproducibility, and is more
#   commonly ignored for libraries.
#   https://python-poetry.org/docs/basic-usage/#commit-your-poetrylock-file-to-version-control
#poetry.lock

# pdm
#   Similar to Pipfile.lock, it is generally recommended to include pdm.lock in version control.
#pdm.lock
#   pdm stores project-wide configurations in .pdm.toml, but it is recommended to not include it
#   in version control.
#   https://pdm.fming.dev/#use-with-ide
.pdm.toml

# PEP 582; used by e.g. github.com/David-OConnor/pyflow and github.com/pdm-project/pdm
__pypackages__/

# Celery stuff
celerybeat-schedule
celerybeat.pid

# SageMath parsed files
*.sage.py

# Environments
.env
.venv
.local/
env/
venv/
ENV/
env.bak/
venv.bak/

# Spyder project settings
.spyderproject
.spyproject

# Rope project settings
.ropeproject

# mkdocs documentation
/site

# mypy
.mypy_cache/
.dmypy.json
dmypy.json

# Pyre type checker
.pyre/

# pytype static type analyzer
.pytype/

# Cython debug symbols
cython_debug/

# PyCharm
#  JetBrains specific template is maintained in a separate JetBrains.gitignore that can
#  be found at https://github.com/github/gitignore/blob/main/Global/JetBrains.gitignore
#  and can be added to the global gitignore or merged into this file.  For a more nuclear
#  option (not recommended) you can uncomment the following to ignore the entire idea folder.
.idea/

### Python Patch ###
# Poetry local configuration file - https://python-poetry.org/docs/configuration/#local-configuration
poetry.toml

# ruff
.ruff_cache/

# LSP config files
pyrightconfig.json

### VisualStudioCode ###
.vscode/*
!.vscode/settings.json
!.vscode/tasks.json
!.vscode/launch.json
!.vscode/extensions.json
!.vscode/*.code-snippets

# Local History for Visual Studio Code
.history/

# Built Visual Studio Code Extensions
*.vsix

### VisualStudioCode Patch ###
# Ignore all local history of files
.history
.ionide

### Windows ###
# Windows thumbnail cache files
Thumbs.db
Thumbs.db:encryptable
ehthumbs.db
ehthumbs_vista.db

# Dump file
*.stackdump

# Folder config file
[Dd]esktop.ini

# Recycle Bin used on file shares
$RECYCLE.BIN/

# Windows Installer files
*.cab
*.msi
*.msix
*.msm
*.msp

# Windows shortcuts
*.lnk

# End of https://www.toptal.com/developers/gitignore/api/visualstudiocode,python,macos,git,windows

# Custom rules (everything added below won't be overriden by 'Generate .gitignore File' if you use 'Update' option)

tmp/
<<<<<<< HEAD

# temporary ignore this, should not be merged.
local.yaml

playground
=======
playground/
>>>>>>> c0287c1a
<|MERGE_RESOLUTION|>--- conflicted
+++ resolved
@@ -273,12 +273,4 @@
 # Custom rules (everything added below won't be overriden by 'Generate .gitignore File' if you use 'Update' option)
 
 tmp/
-<<<<<<< HEAD
-
-# temporary ignore this, should not be merged.
-local.yaml
-
-playground
-=======
-playground/
->>>>>>> c0287c1a
+playground/