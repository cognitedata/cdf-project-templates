from __future__ import annotations

import os
import re
import shutil
from pathlib import Path

import yaml

# Directory paths for YAML files (relative to the root of the module)
YAML_DIRS = ["./"]
<<<<<<< HEAD
TMPL_DIRS = ["./common", "./modules", "./examples", "./experimental"]
=======
TMPL_DIRS = ["./common", "./modules", "./local_modules", "./examples"]
>>>>>>> 08f1169e
# Add any other files below that should be included in a build
EXCL_FILES = ["README.md"]
# Which suffixes to exclude when we create indexed files (i.e. they are bundled with their main config file)
EXCL_INDEX_SUFFIX = ["sql"]


def read_environ_config(
    root_dir: str = "./",
    build_env: str = "dev",
    tmpl_dirs: str = TMPL_DIRS,
) -> list[str]:
    """Read the global configuration files and return a list of modules in correct order.

    The presence of a module directory in tmpl_dirs is verified.
    Yields:
        List of modules in the order they should be processed.
        Exception(ValueError) if a module is not found in tmpl_dirs.
    """
    global_config = read_yaml_files(root_dir, "default.packages.yaml")
    packages = global_config.get("packages", {})
    packages.update(read_yaml_files(root_dir, "packages.yaml").get("packages", {}))
    local_config = read_yaml_files(root_dir, "local.yaml")
    print(f"Environment is {build_env}, using that section in local.yaml.\n")
    modules = []

    try:
        defs = local_config[build_env]
    except KeyError:
        raise ValueError(f"Environment {build_env} not found in local.yaml")

    os.environ["CDF_ENVIRON"] = build_env
    for k, v in defs.items():
        if k == "project":
            if os.environ["CDF_PROJECT"] != v:
                if build_env == "dev" or build_env == "local":
                    print(
                        f"WARNING!!! Project name mismatch (CDF_PROJECT) between local.yaml ({v}) and what is defined in environment ({os.environ['CDF_PROJECT']})."
                    )
                    print(f"Environment is {build_env}, continuing...")
                else:
                    raise ValueError(
                        f"Project name mismatch (CDF_PROJECT) between local.yaml ({v}) and what is defined in environment ({os.environ['CDF_PROJECT']})."
                    )
        elif k == "type":
            os.environ["CDF_BUILD_TYPE"] = v
        elif k == "deploy":
            for m in v:
                for g2, g3 in packages.items():
                    if m == g2:
                        for m2 in g3:
                            if m2 not in modules:
                                modules.append(m2)
                    elif m not in modules and packages.get(m) is None:
                        modules.append(m)

    if len(modules) == 0:
        print(f"WARNING! Found no defined modules in local.yaml, have you configured the environment ({build_env})?")
    load_list = []
    module_dirs = {}
    for d in tmpl_dirs:
        if not module_dirs.get(d):
            module_dirs[d] = []
        for dirnames in os.listdir(d):
            module_dirs[d].append(dirnames)
    for m in modules:
        found = False
        for dir, mod in module_dirs.items():
            if m in mod:
                load_list.append(f"{dir}/{m}")
                found = True
                break
        if not found:
            raise ValueError(f"Module {m} not found in template directories {tmpl_dirs}.")
    return load_list


def read_yaml_files(
    yaml_dirs: list[str],
    name: str | None = None,
):
    """Read all YAML files in the given directories and return a dictionary

    This function will not traverse into sub-directories.

    yaml_dirs: list of directories to read YAML files from
    name: (optional) name of the file(s) to read, either filename or regex. Defaults to config.yaml and default.config.yaml
    """

    files = []
    if name is None:
        # Order is important!
        for directory in yaml_dirs:
            files.extend(Path(directory).glob("default.config.yaml"))
            files.extend(Path(directory).glob("config.yaml"))
    else:
        name = re.compile(f"^{name}")
        for directory in yaml_dirs:
            for file in Path(directory).glob("*.yaml"):
                if not (name.match(file.name)):
                    continue
                files.append(file)
    data = {}
    for yaml_file in files:
        try:
            config_data = yaml.safe_load(yaml_file.read_text())
        except yaml.YAMLError as e:
            print(f"Error reading {yaml_file}: {e}")
            continue
        data.update(config_data)
    # Replace env variables of ${ENV_VAR} with actual value from environment
    for k, v in os.environ.items():
        for k2, v2 in data.items():
            if f"${{{k}}}" in v2:
                if isinstance(data[k2], list):
                    for i in range(len(data[k2])):
                        data[k2][i] = data[k2][i].replace(f"${{{k}}}", v)
                else:
                    data[k2] = data[k2].replace(f"${{{k}}}", v)
    return data


def process_config_files(
    dirs: [str],
    yaml_data: str,
    build_dir: str = "./build",
    build_env: str = "dev",
    clean: bool = False,
):
    path = Path(build_dir)
    if path.exists():
        if any(path.iterdir()):
            if clean:
                shutil.rmtree(path)
                path.mkdir()
            else:
                print("Warning: Build directory is not empty. Use --clean to remove existing files.")
    else:
        path.mkdir()

    local_yaml_path = ""
    yaml_local = {}
    indices = {}
    for directory in dirs:
        for dirpath, _, filenames in os.walk(directory):
            # Sort to support 1., 2. etc prefixes
            filenames.sort()
            # When we have traversed out of the module, reset the local yaml config
            if local_yaml_path not in dirpath:
                local_yaml_path == ""
                yaml_local = {}
            for file in filenames:
                if file in EXCL_FILES:
                    continue
                # Skip the config.yaml file
                if file == "config.yaml" or file == "default.config.yaml":
                    # Pick up this local yaml files
                    local_yaml_path = dirpath
                    yaml_local = read_yaml_files([dirpath])
                    continue
                with open(dirpath + "/" + file) as f:
                    content = f.read()
                # Replace the local yaml variables
                for k, v in yaml_local.items():
                    if "." in k:
                        # If the key has a dot, it is a build_env specific variable.
                        # Skip if it's the wrong environment.
                        if k.split(".")[0] != build_env:
                            continue
                        k = k.split(".", 2)[1]
                    # assuming template variables are in the format {{key}}
                    # TODO: issue warning if key is not found, this can indicate a config file error
                    content = content.replace(f"{{{{{k}}}}}", str(v))
                # Replace the root yaml variables
                for k, v in yaml_data.items():
                    if "." in k:
                        # If the key has a dot, it is a build_env specific variable.
                        # Skip if it's the wrong environment.
                        if k.split(".")[0] != build_env:
                            continue
                        k = k.split(".", 2)[1]
                    # assuming template variables are in the format {{key}}
                    content = content.replace(f"{{{{{k}}}}}", str(v))

                split_path = dirpath.split("/")
                cdf_path = split_path[len(split_path) - 1]
                new_path = Path(f"{build_dir}/{cdf_path}")
                new_path.mkdir(exist_ok=True, parents=True)
                # For .sql and other dependent files, we do not prefix as we expect them
                # to be named with the external_id of the entitiy they are associated with.
                if file.split(".")[-1] not in EXCL_INDEX_SUFFIX:
                    if not indices.get(cdf_path):
                        indices[cdf_path] = 1
                    else:
                        indices[cdf_path] += 1
                    # Get rid of the local index
                    if re.match("^[0-9]+\\.", file):
                        file = file.split(".", 1)[1]
                    # If we are processing raw tables, we want to pick up the raw_db config.yaml
                    # variable to determine the database name.
                    if dirpath.split("/")[-1] == "raw":
                        file = f"{indices[cdf_path]}.{yaml_local.get('raw_db', 'default')}.{file}"
                    else:
                        file = f"{indices[cdf_path]}.{file}"

                for unmatched in re.findall(pattern=r"\{\{.*?\}\}", string=content):
                    print(f"WARNING: Unresolved template variable {unmatched} in {new_path}/{file}")

                with open(new_path / file, "w") as f:
                    f.write(content)
                if file.endswith(".yaml"):
                    with open(new_path / file) as f:
                        try:
                            yaml.safe_load(f.read())
                        except Exception as e:
                            print(f"ERROR! YAML validation error for {file} after substituting config variables: \n{e}")
                            exit(1)


def build_config(dir: str = "./build", build_env: str = "dev", clean: bool = False):
    if build_env is None:
        raise ValueError("build_env must be specified")
    modules = read_environ_config(root_dir="./", tmpl_dirs=TMPL_DIRS, build_env=build_env)
    process_config_files(
        dirs=modules,
        yaml_data=read_yaml_files(yaml_dirs=YAML_DIRS),
        build_dir=dir,
        build_env=build_env,
        clean=clean,
    )<|MERGE_RESOLUTION|>--- conflicted
+++ resolved
@@ -9,11 +9,7 @@
 
 # Directory paths for YAML files (relative to the root of the module)
 YAML_DIRS = ["./"]
-<<<<<<< HEAD
-TMPL_DIRS = ["./common", "./modules", "./examples", "./experimental"]
-=======
-TMPL_DIRS = ["./common", "./modules", "./local_modules", "./examples"]
->>>>>>> 08f1169e
+TMPL_DIRS = ["./common", "./modules", "./local_modules", "./examples", "/.experimental"]
 # Add any other files below that should be included in a build
 EXCL_FILES = ["README.md"]
 # Which suffixes to exclude when we create indexed files (i.e. they are bundled with their main config file)
