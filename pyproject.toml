[tool.poetry]
name = "cognite_toolkit"
<<<<<<< HEAD
version = "0.1.0b2"
=======
version = "0.1.0b3"
>>>>>>> b35e77b6
description = "Official Cognite Data Fusion tool for project templates and configuration deployment"
authors = ["Cognite AS <support@cognite.com>"]
license = "Apache-2"
readme = "README.md"
packages = [{include = "cognite_toolkit", from = "."}]
include = ["cognite_toolkit/*", "cognite_toolkit/**/*"]

[tool.poetry.dependencies]
python = ">=3.9,<3.12"
python-dotenv = "^1.0.0"
cognite-sdk = {version = ">=7.5.4, <7.6", extras = ["pandas"]}
pandas = "^2.1.1"
pyyaml = "^6.0.1"
chardet = "^5.1.0"
typer = {version = "^0.9.0", extras = ["all"]}
sentry-sdk = "^1.39"

[tool.poetry.group.dev.dependencies]
mypy = "^1.7.1"
pre-commit = "^3.6.0"
pytest = "^7.4.2"
pep8-naming = "^0.13.3"
pytest-icdiff = "*"  # Used for better diffs in pytest
pytest-regressions = "^2.4.2"
types-PyYAML = "^6"
twine = "^4.0.2"
tomli = { version = "^2.0.1", python = "<3.11" }
toml = { version = "^0.10.2", python = ">=3.11" }

[tool.poetry.scripts]
cdf-tk = "cognite_toolkit.cdf:app"

[build-system]
requires = ["poetry-core"]
build-backend = "poetry.core.masonry.api"<|MERGE_RESOLUTION|>--- conflicted
+++ resolved
@@ -1,10 +1,6 @@
 [tool.poetry]
 name = "cognite_toolkit"
-<<<<<<< HEAD
-version = "0.1.0b2"
-=======
 version = "0.1.0b3"
->>>>>>> b35e77b6
 description = "Official Cognite Data Fusion tool for project templates and configuration deployment"
 authors = ["Cognite AS <support@cognite.com>"]
 license = "Apache-2"
