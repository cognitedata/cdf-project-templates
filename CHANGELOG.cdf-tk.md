# Changelog

All notable changes to this project will be documented in this file.

The format is based on [Keep a Changelog](https://keepachangelog.com/en/1.0.0/),
and this project adheres to [Semantic Versioning](https://semver.org/spec/v2.0.0.html).

Changes are grouped as follows:

- `Added` for new features.
- `Changed` for changes in existing functionality.
- `Deprecated` for soon-to-be removed features.
- `Improved` for transparent changes, e.g. better performance.
- `Removed` for now removed features.
- `Fixed` for any bug fixes.
- `Security` in case of vulnerabilities.

## TBD

<<<<<<< HEAD
- Running the build command, `cdf-tk build`, with a `View` resource with a `hasData` filter would print a
  `UnusedParameterWarning: Parameter 'externalId' is not used in section ('filter', 'hasData', 0, 'externalId').`.
  This is incorrect and is now fixed to not print this warning.
=======
### Fixed

- Running the build command, `cdf-tk build`, with `Group` resources scoped will read to incorrect
  warning such as `WARNING [HIGH]: Space 'spaceIds' is missing and is required by:` and
  `WARNING [HIGH]: DataSet 'ids' is missing and is required by:`. This is now fixed.
>>>>>>> 0718bbf6

## [0.2.0b1] - 2024-05-20

### Added

- Support for loading `nodes` with `APICall` arguments. The typical use case is when `node types` are part of a
  data model, and the default `APICall` arguments works well.

### Fixed

- Error message displayed to console on failed `cdf-tk deploy` command could be modified. This is now fixed.
- Using display name instead of folder name on a failed `cdf-tk deploy` or `cdf-tk clean` command. For example,
  if `datapoints subscription` was failing the error message would be `Failure to load/deploy timeseries as expected`,
  now it is `Failure to load/deploy timeseries.subscription as expected`.
- Unique display names for all resource types.
- Fixed bug when deploying extraction pipeline config, when none existed from before:
  `There is no config stored for the extraction pipeline`.

### Changed

- In `config.[env].yaml`, in the `environment` section, `selected_modules_and_packages` is renamed to `selected`.
  The old names will still work, but will trigger a deprecation warning.

## [0.2.0a5] - 2024-05-28

### Added

- If a resource is referring to another resource, the `cdf-tk build` will now give a warning if the referred resource
  is not found in the same build. For example, if you have a data model and is missing the space, the build command
  will give a warning that the space required by the data model is missing.
- The `cdf-tk build` command will now give warnings on duplicated resource. For example, if you have two files with
  the same externalId in the same module, the build command will give a warning that the externalId is duplicated,
  and that only the first file is used.
- Support for `securityCategories` in the `auth` folder.
- Added support for resource type `DatapointSubscription` in the `timeseries` folder.

### Fixed

- In a `function` config, if you did not set `fileId` you would get an error when running `cdf-tk deploy`,
  `Missing required field: 'fileId'.`. The `fileId` is generated automatically when the function is created,
  so it is not necessary to set it in the config file. This is now fixed.
- If you do `cdf-tk init --upgrade`, on a pre `0.2.0a3` version, you are met with
  `ERROR (ToolkitModuleVersionError): Failed to load previous version, ...`. This is now fixed.
- The parameter `container.properties.<property>.type.list` was required to be set, even thought it is optional
  in the CDF API. This is now fixed.
- The `ExtractionPipelineConfig` create, update and delete report numbers were incorrect. This is now fixed.

### Improved

- Gives a more informative error message when the authentication segment of a transformation resource file is
  missing a required field.
- Transformation queries can be inline, i.e. set in either the Transformation `query` property in the yaml or
  as a separate file. If set in both, an error is raised because it is ambiguous which query to use.
- In the `cdf-tk pull` command, if an error occurs, the temporary directory was not removed. This is now fixed.
- Improved error message when running `cdf-tk deploy/clean` before running `cdf-tk build`.

### Changed

- [BREAKING] In function YAML config `externalDataSetId` is renamed to `dataSetExternalId` to be consistent with
  the naming convention used in the rest of the toolkit.

## [0.2.0a4] - 2024-04-29

### Removed

- [BREAKING] `cognite-tookit` no longer supports `common_function_code`. The code used by functions must be in each
  function directory. The reason for this is that `cognite-toolkit` is a tool for governance and deployment of
  modules, it is not for development of functions. The `common_function_code` was a feature to support easier
  development of functions. It is expected that functions are developed in a separate environment and then
  moved to the `cognite_modules` folder for deployment and promotion between environments.

### Changed

- In `config.[env].yaml`, in the `environment` section, `name` is no longer required. Instead, the `[env]` part
  of the `config.[env].yaml` file is used as the `name` of the environment. This is to avoid redundancy.

### Improved

- When running `cdf-tk clean --dry-run` the output would show local resources regardless of whether they existed
  in CDF or not. This is now fixed and only resources that exist in CDF are shown in the output.
- Better error message (no exception raised) if the config file has `selected_modules_and_packages`, but with no list items.
- If yaml files are invalid, a link to the API docs for the resource is shown in the error message.

### Fixed

- When deploying a `FunctionSchedule` that requires an update, the `cdf-tk` would fail with error
  `Failed to update functions.schedules. Error 'FunctionSchedulesAPI' object has no attribute 'update'.`.
  This is now fixed.
- When calling `cdf-tk init --upgrade`, the user is met with a `Failed to load previous version, ...`.
  This is now fixed.
- When running `cdf-tk auth verify --interactive` and the user want to create a new group with the necessary
  capabilities, the `cdf-tk` would successfully create a group, but then raise
  an Error: `cognite.client.exceptions.CogniteAPIError: Insufficient access rights.` when trying to validate.
  This is now fixed.

## [0.2.0a3] - 2024-04-23

### Added

- Support for the Workflow and WorkflowVersion resource type
- Support for specifying `selected_modules_and_packages` as paths and parent paths. For example, you can
  now write `cognite_modules/core/cdf_apm_base` instead of just `cdf_apm_base`. This is to support
  modules that have the same name but are in different parent directories. In addition, this also better reflects
  the structure of the `cognite_modules` and `custom_modules` folder better.

### Fixed

- Functions that are deployed with schedules no longer uses a short-lived session (before: failed after ~an hour).

### Changed

- [BREAKING] The `cdf-tk build` will now clean the build directory by default before building the modules to avoid
  unwanted side effects from previous builds. To stop this behavior, use the `--no-clean` flag.
- [BREAKING] The `_system.yaml` is now required to be on the root level when running any `cdf-tk` command. This
  means that the `_system.yaml` file must be in the same directory as the `config.[env].yaml` files. This is to
  support running `cdf-tk` without the `cognite_modules` folder.
- [BREAKING] In the `config.[env].yaml` files, the `modules` section is now renamed to `variables`. This is to
  better reflect the content of this section, which is variables that can be used in the resource files.
- In addition to `cognite_modules` and `custom_modules`, the `cognite-toolkit` now also support `modules` as the
  top-level folder for modules. This together with the two changes above, is to have a better support for running
  the `cognite-toolkit` as a standalone CLI without the `cognite_modules`.
- The `.gitignore` file you get by running `cdf-tk init` now ignores the `/build` by default.
- The dependency `cognite-sdk` must now be `>=7.37.0` to use the `cdf-tk`.

## [0.2.0a2] - 2024-04-03

### Added

- Variables can now have extra spaces between curly braces and the variable name. For example, `{{  my_variable }}` is now
  a valid variable. Before this change, you would have to write `{{my_variable}}`.
- If an environment variable is not found in a resource file, for example, `${CDF_CLUSTER}`, when
  running `cdf-tk deploy` the user will now get a warning message that the variable is missing. Before this change,
  this would pass silently and potentially cause an error when trying to deploy to CDF that was hard to debug.

### Fixed

- When running `cdf-tk` with a Token for initialization, the `cdf-tk` would raise an `IndexError`. This is now fixed.
- Container resources that did not have set the optional property `usedFor` would always be classified as changed,
  when, for example, running `cdf-tk deploy --dry-run`. This is now fixed.

### Changed

- If two modules have the same name, the `cdf-tk build` command will now stop and raise an error. Before this change,
  the `cdf-tk build` command would continue and overwrite the first module with the second module.

## [0.2.0a1] - 2024-03-20

### Added

- Support for interactive login. The user can now set `LOGIN_FLOW=interactive` in the `.env` file
  to use interactive login.

### Changed

- The verification of access by the tool is now scoped to the resources that are being deployed instead of
  the entire project. This means that if the user only has access to a subset of the resources in the project,
  the tool will still be able to deploy those resources.

## [0.1.2] - 2024-03-18

### Fixed

- Running the command `cdf-tk auth verify --interactive` without a `.env` would raise a
  `AttributeError: 'CDFToolConfig' object has no attribute '_client'` error. This is now fixed and instead the user
  gets a guided experience to set up the `.env` file.

### Changed

- `cognite-toolkit` have moved the upper bound on the `cognite-sdk` dependency from `7.27` to `8.0`.
- Creating/Removing `spaces` no longer requires `DataModelingInstances` capability.

## [0.1.1] - 2024-03-01

### Fixed

- When running `cdf-tk clean` or `cdf-tk deploy --drop-data` for a data model with more than 10 containers,
  the command would raise an APIError. This is now fixed.
- A few minor potential `AttributeError` and `KeyError` bugs have been fixed.

## [0.1.0] - 2024-02-29

### Added

- Command `cdf-tk dump datamodel` for dumping data models from CDF into a local folder. The use case for this is to
  dump an existing data model from CDF and use it as a basis for building a new custom module with that data model.
- A Python package API for the cdf-tk. This allows for programmatic access to the cdf-tk functionality. This
  is limited to the `build` and `deploy` functionality. You can start by `from cognite_toolkit import CogniteToolkit`.

### Fixed

- In the function deployment, the hashing function used of the directory was independent of the location of the files
  within the function directory. This caused moving files not to trigger a redeployment of the function. This is now
  fixed.

### Changed

- Removed unused dependencies `mypy`, `pyarrow` and `chardet` from `cognite-toolkit` package.
- Lowered the required version of `pandas` to `1.5.3` in the `cognite-toolkit` package.

## [0.1.0b9] - 2024-02-20

### Added

- Introduced `cdf-tk pull transformation` and `cdf-tk pull node` commands to pull transformation or nodes
  from CDF to the local module.
- Support for using a template for file names `name: prefix_$FILENAME_suffix` in the `files` resource. The files will
  be processed and renamed as part of the build step.

### Fixed

- Fixed a bug that caused `Group` upsert to leave duplicate Groups
- Fixed issue with `run function --local` that did not pick up functions in modules without config variables.
- Fixed error when running `run function --local` on a function without all optional parameters for handle() being set.
- Bug when `cdf-tk deploy` of `ExtractionPipelineConfig` with multiple `config` objects in the same file.
  Then only the first `config` object was deployed. This is now fixed.

### Changed

- `cdf-tk` now uses --external-id consistently instead of --external_id.
- Removed upper limit on Python version requirement, such that, for example, `Python 3.12` is allowed. Note
  that when working with `functions` it is recommended to use `Python 3.9-3.11` as `Python 3.12` is not
  supported yet.
- `cdf-tk deploy`/`cdf-tk clean` now deploys all config files in one go, instead of one by one. This means batching
  is no longer done based on the number of resource files, but instead based on the limit of the CDF API.
- Files in module directories that do not live in a recognised resource directory will be skipped when building. If
  verbose is enabled, a warning will be printed for each skipped file.
- Only .yaml files in functions resource folders and the defined function sub-directories will be processed as part of
  building.

## [0.1.0b8] - 2024-02-14

### Added

- `Group` resource type supports list of groups in the same file

### Fixed

- `View` which implements other views would always be classified as changed, ven though no change
  has been done to the `view`, in the `cdf-tk deploy` command. This is now fixed.
- `DataModels` which are equal would be wrongly classified as changed if the view order was different.
  This is now fixed.
- In the `cdf-tk build`, modules with a nested folder structure under the resource folder were not built correctly.
  For example, if you had `my_module/data_models/container/my_container.container.view`, it would be put inside
  a `build/container/my_container.container.yaml` instead of `build/data_models/my_container.container.yaml`,
  and thus fail in the `cdf-tk deploy/clean` step. This is now fixed.
- When running `cdf-tk deploy` the prefixed number on resource file was not used to sort the deployment order.
  This is now fixed.
- Fixed a bug that caused Extraction Pipeline Config update to fail

## [0.1.0b7] - 2024-02-07

### Added

**NOTE: The function changelog was by accident included in beta6 and has been moved to the correct version.**

- Added support for loading functions and function schedules. Example of a function can be found in `cognite_modules/example/cdf_functions_dummy`.
- Added support for common function code as defined by `common_function_code` parameter in the environment config file.
- Added support for new command, `run function` that runs a function with a one-shot session created using currently
  configured credentials for cdf-tk.
- Added support for running a Cognite function locally using the `run function --local` command. This command will run the
  function locally in a virtual environment simulating CDF hosted run-time environment and print the result to the console.

### Changed

- **BREAKING:** The cdf-toolkit now requires one `config.yaml` per environment, for example, `config.dev.yaml` and `config.prod.yaml`.
- **BREAKING:** The file `environments.yaml` has been merged into `config.[env].yaml`.
  This means that the `environments.yaml` file is no longer used and the `config.[env].yaml`
  file now contains all the information needed to deploy to that environment.
- The module `cognite_modules` is no longer considered to be a black box governed by the toolkit, but should instead
  be controlled by the user. There are two main changes to the `cognite_modules` folder:
  - All `default.config.yaml` are removed from `cognite_modules` and only used when running `cdf-tk init`to generate
    `config.[env].yaml` files.
  - The file `default.packages.yaml` has been renamed `_system.yaml` and extended to include the `cdf-tk` version.
    This should not be changed by the user and is used to store package information for the toolkit itself and
    version.
- Running the `cdf-tk init --upgrade` now gives the user instructions on how to update the breaking changes
  since their last upgrade.
- If the user has changed any files in `cognite_modules`, the command `cdf-tk init --upgrade` will no longer
  overwrite the content of the `cognite_modules` folder. Instead, the user will be given instructions on how to
  update the `cognite_modules` files in the folder manually.

### Fixed

- In the generation of the `config.[env].yaml` multiline comments were lost. This is now fixed.

## [0.1.0b6] - 2024-01-25

### Added

- In `raw` resources, a RAW database or tables can be specified without data. Example, of a single database

 ```yaml
dbName: RawDatabase
```

or a database with table, no need to also specify a `.csv` or `.parquet` file for the table as was necessary before.

```yaml
dbName: myRawRawDatabase
tableName: myRawTable
```

### Changed

- Update is implemented for all resources. This means that if a resource already exists and is exactly the same as
  the one to be deployed, it will be updated instead of deleted and recreated.
- The `cdf-tk deploy` `--drop-data` is now independent of the `--drop` flag. This means that you can now drop data
  without dropping the resource itself. The reverse is not true, if you specify `--drop` without `--drop-data`, only
  resources that can be deleted without dropping data will be deleted.
- The output of the `cdf-tk deploy` command has been improved. Instead of created, deleted, and skipped resources
  being printed in a table at the end of the command, the resources are now printed as they are created, deleted, changed,
  and unchanged. In addition, an extra table is printed below with the datapoints that have been uploaded and dropped.
- The output of the `cdf-tk clean` command has also been changed in the same way as the `cdf-tk deploy` command.
- The `files` resource has been split into two resources, `FileMetadata` and `Files` to separate the metadata from
  the data (the file).
- To ensure comparison of resources and be able to determine whether they need to be updated, any resource
  defined in a YAML file will be augmented with default values (as defined by the CDF API) if they are missing before
  they are deployed.

### Fixed

- Bug in `auth` resource, this caused  groups with `all` and `resource` scoped capabilities to be written in two steps
  first with only `all` scoped capabilities and then all capabilities. This is now fixed by deploying groups in
  a single step.

## [0.1.0b5] - 2024-01-11

### Added

- Support for custom environment variables injected into build files when calling the command `cdf-tk deploy`.
- All resources that are unchanged are now skipped when running `cdf-tk deploy`.
- Support for loading `Group` Capabilities with scope `idScope` of type string. This means you can now set the
  `idScope` to the external id of a `dataSet` and it will be automatically replaced by the dataset id
  `cdf-tk deploy`.

### Fixed

- Fixed bug when calling any command loading a `.env` file and the path is not relative to the current working
  directory. This is now fixed.
- Calling `cdf-tk init --upgrade` overwrote all variables and comments set in the `config.yaml` file. This is now
  fixed.

### Improved

- Improved error message when missing a variable in `config.yaml` and a variable with the same name is defined
  for another module.

## [0.1.0b4] - 2024-01-08

### Added

- Added `--env-path` option to specify custom locations of `.env` file

### Fixed

- Fixed bug in command `cdf-tk build` that can occur when running on `Python>=3.10` which caused an error with text
  `TypeError: issubclass() arg 1 must be a class`. This is now fixed.

## [0.1.0b3] - 2024-01-02

### Fixed

- Fixed bug in `cdf-tk deploy` where auth groups with a mix of all and resource scoped capabilities skipped
  the all scoped capabilities. This is now fixed.

## [0.1.0b2] - 2023-12-17

### Fixed

- Handle duplicate `TransformationSchedules` when loading `Transformation` resources.
- Print table at the end of `cdf-tk deploy` failed with `AttributeError`, if any of resources were empty.
  This is now fixed.
- The `cdf-tk build` command no longer gives a warning about missing `sql` file for
  `TransformationSchedule`s.

## [0.1.0b1] - 2023-12-15

### Added

- Warnings if a configuration file is using `snake_case` when then resource type is expecting `camelCase`.
- Added support for validation of `space` for data models.
- Check for whether template variables `<change_me>` are present in the config files.
- Check for whether data set id is present in the config files.
- Print table at the end of `cdf-tk deploy` with the resources that were created, deleted, and skipped.
- Support for Extraction Pipelines and Extraction Pipeline configuration for remotely configured Extractors
- Separate loader for Transformation Schedule resources.

### Removed

- In the `deploy` command `drop_data` option has been removed. To drop data, use the `clean` command instead.

### Changed

- Require all spaces to be explicitly defined as separate .space.yaml file.
- The `data_set_id` for `Transformations` must now be set explicitly in the yaml config file for the `Transformation`
  under the `data_set_id` key. Note that you also need to explicitly define the `data_set` in its own yaml config file.
- All config files have been merged to a single config file, `config.yaml`. Upon calling `cdf-tk init` the `config.yaml`
  is created in the root folder of the project based on the `default.config.yaml` file of each module.
- DataSetID is no longer set implicitly when running the `cdf-tk deploy` command. Instead, the `data_set_id` must be
  set explicitly in the yaml config file.

### Fixed

- When running `cdf-tk deploy` with `--dry-run` a `ValueError` was raised if not all datasets were pre-existing.
  This is now fixed by skipping dataset validation when running with `--dry-run`.
- When having a `auth` group with mixed capabilities of all scoped and resource scoped, the all scoped capabilities
  were not removed when running `cdf-tk deploy`. This is now fixed.
- Loading `Transformation` did not support setting `dataSetExternalId` in the yaml config file. This is now fixed.

## [0.1.0a3] - 2023-12-01

### Changed

- Refactored load functionality. Loading raw tables and files now requires a `yaml` file with metadata.
- Fix container comparison to detect identical containers when loading data models (without --drop flag).
- Clean up error on resource does not exist when deleting (on `deploy --drop` or using clean command).

### Added

- Support for loading `data_sets`.
- Support for loading auth without --drop, i.e. `deploy --include=auth` and only changed groups are deployed.
- `cdf-tk --verbose build` now prints the resolution of modules and packages.
- Added `cdf-tk --version` to print the version of the tool and the templates.
- Support for `upsert` for `data_sets`.
- The cmd `cdf-tk deploy` creates the `data_set` before all other resources.
- Data sets are no longer implicitly created when referenced by another resource, instead an error is raised.
- Require all spaces to be explicitly defined as separate .space.yaml file.
- Add protection on group deletion and skip any groups that the current service principal belongs to.
- Support for multiple file resources per yaml config file for files resources.
- Support templated loading of * files in a folder when a single yaml has `externalId: something_$FILENAME`.
- You can now name the transformation .sql either with the externalId (as defined in the
  corresponding yaml file) or with the name of the file of the corresponding yaml file.
  I.e. if a transformation is defined in my_transformation.yaml with externalId:
  `tr_something`, the SQL file should be named either `tr_something.sql` or `my_transformation.sql`.
- Missing .sql files for transformations will now raise an error in the build step.
- The build step will now raise a number of warnings for missing externalIds in the yaml files,
  as well as if the naming conventions are not followed.
- System section in `environments.yaml` to track local state of `cdf-toolkit`.
- Introduced a `build_environment.yaml` in the `/build` folder to track how the build was run.

### Fixed

- `cdf-tk clean` not supporting `--include` properly.
- `cdf-tk clean` not working properly for data models with data.
- Fix group deletion on use of clean command to actually delete groups.

## [0.1.0a2] - 2023-11-22

### Fixed

- The `experimental` module was not included when running command `cdf-tk init`. This is now fixed.

## [0.1.0a1] - 2023-11-21

Initial release<|MERGE_RESOLUTION|>--- conflicted
+++ resolved
@@ -17,17 +17,14 @@
 
 ## TBD
 
-<<<<<<< HEAD
+### Fixed
+
+- Running the build command, `cdf-tk build`, with `Group` resources scoped will read to incorrect
+  warning such as `WARNING [HIGH]: Space 'spaceIds' is missing and is required by:` and
+  `WARNING [HIGH]: DataSet 'ids' is missing and is required by:`. This is now fixed.
 - Running the build command, `cdf-tk build`, with a `View` resource with a `hasData` filter would print a
   `UnusedParameterWarning: Parameter 'externalId' is not used in section ('filter', 'hasData', 0, 'externalId').`.
   This is incorrect and is now fixed to not print this warning.
-=======
-### Fixed
-
-- Running the build command, `cdf-tk build`, with `Group` resources scoped will read to incorrect
-  warning such as `WARNING [HIGH]: Space 'spaceIds' is missing and is required by:` and
-  `WARNING [HIGH]: DataSet 'ids' is missing and is required by:`. This is now fixed.
->>>>>>> 0718bbf6
 
 ## [0.2.0b1] - 2024-05-20
 
