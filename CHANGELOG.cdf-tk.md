# Changelog

All notable changes to this project will be documented in this file.

The format is based on [Keep a Changelog](https://keepachangelog.com/en/1.0.0/),
and this project adheres to [Semantic Versioning](https://semver.org/spec/v2.0.0.html).

Changes are grouped as follows:

- `Added` for new features.
- `Changed` for changes in existing functionality.
- `Deprecated` for soon-to-be removed features.
- `Improved` for transparent changes, e.g. better performance.
- `Removed` for now removed features.
- `Fixed` for any bug fixes.
- `Security` in case of vulnerabilities.

## TBD

### Fixed

<<<<<<< HEAD
- The data type of variables `config.[env].yaml` file is now preserved. For example, if you had `my_variable: "123"`,
  then the `cdf-tk build`  would build the resource file with the number instead of the string, `my_variable: 123`.
=======
- File configurations given as a list/array, lost the `dataSetExternalId` in the `cdf-tk deploy` command.
>>>>>>> 7eda33ef
  This is now fixed.

## [0.2.3] - 2024-06-20

### Improved

- When running `cdf-tk build` and missing `CDF_PROJECT` environment variable, the user will now get a more informative
  error message.

### Fixed

- The variable `type` in the `environment` section of the `config.[env].yaml` now raises an error if it is not
  set to `dev`, `staging`, or `prod`.

### Added

- The preview feature `IMPORT_CMD` added. This enables you to import a `transformation-cli` manifest into
  resource configuration files compatible with the `cognite-toolkit`. Activate by running
  `cdf-tk features set IMPORT_CMD --enable`, and deactivate by running `cdf-tk features set IMPORT_CMD --disable`.
  Run `cdf-tk import transformation-cli --help` for more information about the import command.

## [0.2.2] - 2024-06-18

### Improved

- The command line messages have been improved to be more informative and user-friendly when running
  `cdf-tk auth verify`.
- The `variables` section in `config.[env].yaml` is now optional.
- In `cdf-tk build`, more informative error message when a variable is unresolved in a resource file.

### Fixed

- In the `cdf-tk auth verify` command, if the flag `--interactive` was set, the `--update-group` and `create-group`
  flags were not ignored. This is now fixed.
- In the `cdf-tk auth verify` command, if there was no `.env` or `--cluster` and `--project` flags, the toolkit
  would raise an `AuthentciationError`, instead of prompting the user for cluster and project. This is now fixed.
- In the `cdf-tk auth verify` command, the if function service was not activated, the toolkit will
  now activate it.
- When running `cdf-tk build`, and a resource file was missing its identifier, for example, `externalId` for a
  dataset, an error such as `AttributeError: 'NoneType' object has no attribute 'split'` was raised. This is now fixed.

## [0.2.1] - 2024-06-17

### Improved

- When running `cdf-tk auth verify`, if the client does not have access to the `CDF_PROJECT` the user will now get
  a more informative error message.
- When running `cdf-tk auth verify` and missing the `FunctionAcl(READ)` capability, the user will now get a more
  informative error message when checking the function service status

### Added

- Preview feature `MODULES_CMD` to allow interactive init and automatic upgrade of modules. Activate by running
  `cdf-tk features set MODULES_CMD --enable`, and deactivate by running `cdf-tk features set MODULES_CMD --disable`.
  Run `cdf-tk modules init/upgrade` to interactively initialize or upgrade modules.
  
## Fixed

- When running `cdf-tk build`, you would get a `DuplicatedItemWarning` on RAW Databases that are used with multiple
  tables. This is now fixed.

### Added

- Preview feature `MODULES_CMD` to allow interactive init and automatic upgrade of modules. Activate by running
  `cdf-tk features set MODULES_CMD --enable`, and deactivate by running `cdf-tk features set MODULES_CMD --disable`.
  Run `cdf-tk modules init/upgrade` to interactively initialize or upgrade modules.

## [0.2.0] - 2024-06-10

### Fixed

- When running `cdf-tk clean` or `cdf-tk deploy --drop --drop-data` there was an edge case that triggered the bug
  `ValueError: No capabilities given`. This is now fixed.
- When deploying `containers` resources with an index, the `cdf-tk deploy` would consider the resource as changed
  even though it was not. This is now fixed.
- When parsing yaml without `libyaml`, `cognite-toolkit` would raise an
  `AttributeError: module 'yaml' has no attribute 'CSafeLoader'`. This is now fixed by falling back to the
  python `yaml` parser if `libyaml` (c-based) is not available.

## [0.2.0b4] - 2024-06-06

### Added

- Support for resource type `TransformationNotification` in the `transformations` folder.

### Changed

- [BREAKING] In `functions`, the function config file must be in the root function directory. This means
  that, for example, `my_module/function/some_folder/function.yaml` will no longer be included by
  the `cdf-tk build` command. Instead, it must be in `my_module/function/function.yaml`. The motivation
  is to allow arbitrary YAML files as part of the function code.
- The toolkit now only gives a `TemplateVariableWarning` (`Variable my_variable has value <change_me> ...`) if
  the variable is used by `selected` in the `config.[env].yaml`. This is to avoid unnecessary warnings.
- The `FeaturePrevieWarnings` are no longer printed when running `cdf-tk deploy` or `cdf-tk clean`. These warnings
  are from the `cognite-sdk` and can be confusing to the user.

### Fixed

- When running `cdf-tk init --upgrade` from version `0.1.4` the user would get a `ToolkitMigrationError`.
  This is now fixed.

## [0.2.0b3] - 2024-06-04

### Added

- Support for resource type `Label` in the  `labels` folder.

### Fixed

- The toolkit now ensures `Transformations` and `Functions` are deployed before `Workflows`
- The toolkit now ensures `TimeSeries` and `Groups` are deployed before `DatapointSubscriptions`.

## [0.2.0b2] - 2024-06-03

### Fixed

- Running the build command, `cdf-tk build`, with `Group` resources scoped will read to incorrect
  warning such as `WARNING [HIGH]: Space 'spaceIds' is missing and is required by:` and
  `WARNING [HIGH]: DataSet 'ids' is missing and is required by:`. This is now fixed.
- Running the build command, `cdf-tk build`, with a `View` resource with a `hasData` filter would print a
  `UnusedParameterWarning: Parameter 'externalId' is not used in section ('filter', 'hasData', 0, 'externalId').`.
  This is incorrect and is now fixed to not print this warning.
- If you had a `container` with a direct relation property with a required constraint, the `cdf-tk build` command
  would incorrectly yield a warning that the `Parameter 'type' is not used ...`. This is now fixed.

## [0.2.0b1] - 2024-05-20

### Added

- Support for loading `nodes` with `APICall` arguments. The typical use case is when `node types` are part of a
  data model, and the default `APICall` arguments works well.

### Fixed

- Error message displayed to console on failed `cdf-tk deploy` command could be modified. This is now fixed.
- Using display name instead of folder name on a failed `cdf-tk deploy` or `cdf-tk clean` command. For example,
  if `datapoints subscription` was failing the error message would be `Failure to load/deploy timeseries as expected`,
  now it is `Failure to load/deploy timeseries.subscription as expected`.
- Unique display names for all resource types.
- Fixed bug when deploying extraction pipeline config, when none existed from before:
  `There is no config stored for the extraction pipeline`.

### Changed

- In `config.[env].yaml`, in the `environment` section, `selected_modules_and_packages` is renamed to `selected`.
  The old names will still work, but will trigger a deprecation warning.

## [0.2.0a5] - 2024-05-28

### Added

- If a resource is referring to another resource, the `cdf-tk build` will now give a warning if the referred resource
  is not found in the same build. For example, if you have a data model and is missing the space, the build command
  will give a warning that the space required by the data model is missing.
- The `cdf-tk build` command will now give warnings on duplicated resource. For example, if you have two files with
  the same externalId in the same module, the build command will give a warning that the externalId is duplicated,
  and that only the first file is used.
- Support for `securityCategories` in the `auth` folder.
- Added support for resource type `DatapointSubscription` in the `timeseries` folder.

### Fixed

- In a `function` config, if you did not set `fileId` you would get an error when running `cdf-tk deploy`,
  `Missing required field: 'fileId'.`. The `fileId` is generated automatically when the function is created,
  so it is not necessary to set it in the config file. This is now fixed.
- If you do `cdf-tk init --upgrade`, on a pre `0.2.0a3` version, you are met with
  `ERROR (ToolkitModuleVersionError): Failed to load previous version, ...`. This is now fixed.
- The parameter `container.properties.<property>.type.list` was required to be set, even thought it is optional
  in the CDF API. This is now fixed.
- The `ExtractionPipelineConfig` create, update and delete report numbers were incorrect. This is now fixed.

### Improved

- Gives a more informative error message when the authentication segment of a transformation resource file is
  missing a required field.
- Transformation queries can be inline, i.e. set in either the Transformation `query` property in the yaml or
  as a separate file. If set in both, an error is raised because it is ambiguous which query to use.
- In the `cdf-tk pull` command, if an error occurs, the temporary directory was not removed. This is now fixed.
- Improved error message when running `cdf-tk deploy/clean` before running `cdf-tk build`.

### Changed

- [BREAKING] In function YAML config `externalDataSetId` is renamed to `dataSetExternalId` to be consistent with
  the naming convention used in the rest of the toolkit.

## [0.2.0a4] - 2024-04-29

### Removed

- [BREAKING] `cognite-tookit` no longer supports `common_function_code`. The code used by functions must be in each
  function directory. The reason for this is that `cognite-toolkit` is a tool for governance and deployment of
  modules, it is not for development of functions. The `common_function_code` was a feature to support easier
  development of functions. It is expected that functions are developed in a separate environment and then
  moved to the `cognite_modules` folder for deployment and promotion between environments.

### Changed

- In `config.[env].yaml`, in the `environment` section, `name` is no longer required. Instead, the `[env]` part
  of the `config.[env].yaml` file is used as the `name` of the environment. This is to avoid redundancy.

### Improved

- When running `cdf-tk clean --dry-run` the output would show local resources regardless of whether they existed
  in CDF or not. This is now fixed and only resources that exist in CDF are shown in the output.
- Better error message (no exception raised) if the config file has `selected_modules_and_packages`, but with no list items.
- If yaml files are invalid, a link to the API docs for the resource is shown in the error message.

### Fixed

- When deploying a `FunctionSchedule` that requires an update, the `cdf-tk` would fail with error
  `Failed to update functions.schedules. Error 'FunctionSchedulesAPI' object has no attribute 'update'.`.
  This is now fixed.
- When calling `cdf-tk init --upgrade`, the user is met with a `Failed to load previous version, ...`.
  This is now fixed.
- When running `cdf-tk auth verify --interactive` and the user want to create a new group with the necessary
  capabilities, the `cdf-tk` would successfully create a group, but then raise
  an Error: `cognite.client.exceptions.CogniteAPIError: Insufficient access rights.` when trying to validate.
  This is now fixed.

## [0.2.0a3] - 2024-04-23

### Added

- Support for the Workflow and WorkflowVersion resource type
- Support for specifying `selected_modules_and_packages` as paths and parent paths. For example, you can
  now write `cognite_modules/core/cdf_apm_base` instead of just `cdf_apm_base`. This is to support
  modules that have the same name but are in different parent directories. In addition, this also better reflects
  the structure of the `cognite_modules` and `custom_modules` folder better.

### Fixed

- Functions that are deployed with schedules no longer uses a short-lived session (before: failed after ~an hour).

### Changed

- [BREAKING] The `cdf-tk build` will now clean the build directory by default before building the modules to avoid
  unwanted side effects from previous builds. To stop this behavior, use the `--no-clean` flag.
- [BREAKING] The `_system.yaml` is now required to be on the root level when running any `cdf-tk` command. This
  means that the `_system.yaml` file must be in the same directory as the `config.[env].yaml` files. This is to
  support running `cdf-tk` without the `cognite_modules` folder.
- [BREAKING] In the `config.[env].yaml` files, the `modules` section is now renamed to `variables`. This is to
  better reflect the content of this section, which is variables that can be used in the resource files.
- In addition to `cognite_modules` and `custom_modules`, the `cognite-toolkit` now also support `modules` as the
  top-level folder for modules. This together with the two changes above, is to have a better support for running
  the `cognite-toolkit` as a standalone CLI without the `cognite_modules`.
- The `.gitignore` file you get by running `cdf-tk init` now ignores the `/build` by default.
- The dependency `cognite-sdk` must now be `>=7.37.0` to use the `cdf-tk`.

## [0.2.0a2] - 2024-04-03

### Added

- Variables can now have extra spaces between curly braces and the variable name. For example, `{{  my_variable }}` is now
  a valid variable. Before this change, you would have to write `{{my_variable}}`.
- If an environment variable is not found in a resource file, for example, `${CDF_CLUSTER}`, when
  running `cdf-tk deploy` the user will now get a warning message that the variable is missing. Before this change,
  this would pass silently and potentially cause an error when trying to deploy to CDF that was hard to debug.

### Fixed

- When running `cdf-tk` with a Token for initialization, the `cdf-tk` would raise an `IndexError`. This is now fixed.
- Container resources that did not have set the optional property `usedFor` would always be classified as changed,
  when, for example, running `cdf-tk deploy --dry-run`. This is now fixed.

### Changed

- If two modules have the same name, the `cdf-tk build` command will now stop and raise an error. Before this change,
  the `cdf-tk build` command would continue and overwrite the first module with the second module.

## [0.2.0a1] - 2024-03-20

### Added

- Support for interactive login. The user can now set `LOGIN_FLOW=interactive` in the `.env` file
  to use interactive login.

### Changed

- The verification of access by the tool is now scoped to the resources that are being deployed instead of
  the entire project. This means that if the user only has access to a subset of the resources in the project,
  the tool will still be able to deploy those resources.

## [0.1.2] - 2024-03-18

### Fixed

- Running the command `cdf-tk auth verify --interactive` without a `.env` would raise a
  `AttributeError: 'CDFToolConfig' object has no attribute '_client'` error. This is now fixed and instead the user
  gets a guided experience to set up the `.env` file.

### Changed

- `cognite-toolkit` have moved the upper bound on the `cognite-sdk` dependency from `7.27` to `8.0`.
- Creating/Removing `spaces` no longer requires `DataModelingInstances` capability.

## [0.1.1] - 2024-03-01

### Fixed

- When running `cdf-tk clean` or `cdf-tk deploy --drop-data` for a data model with more than 10 containers,
  the command would raise an APIError. This is now fixed.
- A few minor potential `AttributeError` and `KeyError` bugs have been fixed.

## [0.1.0] - 2024-02-29

### Added

- Command `cdf-tk dump datamodel` for dumping data models from CDF into a local folder. The use case for this is to
  dump an existing data model from CDF and use it as a basis for building a new custom module with that data model.
- A Python package API for the cdf-tk. This allows for programmatic access to the cdf-tk functionality. This
  is limited to the `build` and `deploy` functionality. You can start by `from cognite_toolkit import CogniteToolkit`.

### Fixed

- In the function deployment, the hashing function used of the directory was independent of the location of the files
  within the function directory. This caused moving files not to trigger a redeployment of the function. This is now
  fixed.

### Changed

- Removed unused dependencies `mypy`, `pyarrow` and `chardet` from `cognite-toolkit` package.
- Lowered the required version of `pandas` to `1.5.3` in the `cognite-toolkit` package.

## [0.1.0b9] - 2024-02-20

### Added

- Introduced `cdf-tk pull transformation` and `cdf-tk pull node` commands to pull transformation or nodes
  from CDF to the local module.
- Support for using a template for file names `name: prefix_$FILENAME_suffix` in the `files` resource. The files will
  be processed and renamed as part of the build step.

### Fixed

- Fixed a bug that caused `Group` upsert to leave duplicate Groups
- Fixed issue with `run function --local` that did not pick up functions in modules without config variables.
- Fixed error when running `run function --local` on a function without all optional parameters for handle() being set.
- Bug when `cdf-tk deploy` of `ExtractionPipelineConfig` with multiple `config` objects in the same file.
  Then only the first `config` object was deployed. This is now fixed.

### Changed

- `cdf-tk` now uses --external-id consistently instead of --external_id.
- Removed upper limit on Python version requirement, such that, for example, `Python 3.12` is allowed. Note
  that when working with `functions` it is recommended to use `Python 3.9-3.11` as `Python 3.12` is not
  supported yet.
- `cdf-tk deploy`/`cdf-tk clean` now deploys all config files in one go, instead of one by one. This means batching
  is no longer done based on the number of resource files, but instead based on the limit of the CDF API.
- Files in module directories that do not live in a recognised resource directory will be skipped when building. If
  verbose is enabled, a warning will be printed for each skipped file.
- Only .yaml files in functions resource folders and the defined function sub-directories will be processed as part of
  building.

## [0.1.0b8] - 2024-02-14

### Added

- `Group` resource type supports list of groups in the same file

### Fixed

- `View` which implements other views would always be classified as changed, ven though no change
  has been done to the `view`, in the `cdf-tk deploy` command. This is now fixed.
- `DataModels` which are equal would be wrongly classified as changed if the view order was different.
  This is now fixed.
- In the `cdf-tk build`, modules with a nested folder structure under the resource folder were not built correctly.
  For example, if you had `my_module/data_models/container/my_container.container.view`, it would be put inside
  a `build/container/my_container.container.yaml` instead of `build/data_models/my_container.container.yaml`,
  and thus fail in the `cdf-tk deploy/clean` step. This is now fixed.
- When running `cdf-tk deploy` the prefixed number on resource file was not used to sort the deployment order.
  This is now fixed.
- Fixed a bug that caused Extraction Pipeline Config update to fail

## [0.1.0b7] - 2024-02-07

### Added

**NOTE: The function changelog was by accident included in beta6 and has been moved to the correct version.**

- Added support for loading functions and function schedules. Example of a function can be found in `cognite_modules/example/cdf_functions_dummy`.
- Added support for common function code as defined by `common_function_code` parameter in the environment config file.
- Added support for new command, `run function` that runs a function with a one-shot session created using currently
  configured credentials for cdf-tk.
- Added support for running a Cognite function locally using the `run function --local` command. This command will run the
  function locally in a virtual environment simulating CDF hosted run-time environment and print the result to the console.

### Changed

- **BREAKING:** The cdf-toolkit now requires one `config.yaml` per environment, for example, `config.dev.yaml` and `config.prod.yaml`.
- **BREAKING:** The file `environments.yaml` has been merged into `config.[env].yaml`.
  This means that the `environments.yaml` file is no longer used and the `config.[env].yaml`
  file now contains all the information needed to deploy to that environment.
- The module `cognite_modules` is no longer considered to be a black box governed by the toolkit, but should instead
  be controlled by the user. There are two main changes to the `cognite_modules` folder:
  - All `default.config.yaml` are removed from `cognite_modules` and only used when running `cdf-tk init`to generate
    `config.[env].yaml` files.
  - The file `default.packages.yaml` has been renamed `_system.yaml` and extended to include the `cdf-tk` version.
    This should not be changed by the user and is used to store package information for the toolkit itself and
    version.
- Running the `cdf-tk init --upgrade` now gives the user instructions on how to update the breaking changes
  since their last upgrade.
- If the user has changed any files in `cognite_modules`, the command `cdf-tk init --upgrade` will no longer
  overwrite the content of the `cognite_modules` folder. Instead, the user will be given instructions on how to
  update the `cognite_modules` files in the folder manually.

### Fixed

- In the generation of the `config.[env].yaml` multiline comments were lost. This is now fixed.

## [0.1.0b6] - 2024-01-25

### Added

- In `raw` resources, a RAW database or tables can be specified without data. Example, of a single database

 ```yaml
dbName: RawDatabase
```

or a database with table, no need to also specify a `.csv` or `.parquet` file for the table as was necessary before.

```yaml
dbName: myRawRawDatabase
tableName: myRawTable
```

### Changed

- Update is implemented for all resources. This means that if a resource already exists and is exactly the same as
  the one to be deployed, it will be updated instead of deleted and recreated.
- The `cdf-tk deploy` `--drop-data` is now independent of the `--drop` flag. This means that you can now drop data
  without dropping the resource itself. The reverse is not true, if you specify `--drop` without `--drop-data`, only
  resources that can be deleted without dropping data will be deleted.
- The output of the `cdf-tk deploy` command has been improved. Instead of created, deleted, and skipped resources
  being printed in a table at the end of the command, the resources are now printed as they are created, deleted, changed,
  and unchanged. In addition, an extra table is printed below with the datapoints that have been uploaded and dropped.
- The output of the `cdf-tk clean` command has also been changed in the same way as the `cdf-tk deploy` command.
- The `files` resource has been split into two resources, `FileMetadata` and `Files` to separate the metadata from
  the data (the file).
- To ensure comparison of resources and be able to determine whether they need to be updated, any resource
  defined in a YAML file will be augmented with default values (as defined by the CDF API) if they are missing before
  they are deployed.

### Fixed

- Bug in `auth` resource, this caused  groups with `all` and `resource` scoped capabilities to be written in two steps
  first with only `all` scoped capabilities and then all capabilities. This is now fixed by deploying groups in
  a single step.

## [0.1.0b5] - 2024-01-11

### Added

- Support for custom environment variables injected into build files when calling the command `cdf-tk deploy`.
- All resources that are unchanged are now skipped when running `cdf-tk deploy`.
- Support for loading `Group` Capabilities with scope `idScope` of type string. This means you can now set the
  `idScope` to the external id of a `dataSet` and it will be automatically replaced by the dataset id
  `cdf-tk deploy`.

### Fixed

- Fixed bug when calling any command loading a `.env` file and the path is not relative to the current working
  directory. This is now fixed.
- Calling `cdf-tk init --upgrade` overwrote all variables and comments set in the `config.yaml` file. This is now
  fixed.

### Improved

- Improved error message when missing a variable in `config.yaml` and a variable with the same name is defined
  for another module.

## [0.1.0b4] - 2024-01-08

### Added

- Added `--env-path` option to specify custom locations of `.env` file

### Fixed

- Fixed bug in command `cdf-tk build` that can occur when running on `Python>=3.10` which caused an error with text
  `TypeError: issubclass() arg 1 must be a class`. This is now fixed.

## [0.1.0b3] - 2024-01-02

### Fixed

- Fixed bug in `cdf-tk deploy` where auth groups with a mix of all and resource scoped capabilities skipped
  the all scoped capabilities. This is now fixed.

## [0.1.0b2] - 2023-12-17

### Fixed

- Handle duplicate `TransformationSchedules` when loading `Transformation` resources.
- Print table at the end of `cdf-tk deploy` failed with `AttributeError`, if any of resources were empty.
  This is now fixed.
- The `cdf-tk build` command no longer gives a warning about missing `sql` file for
  `TransformationSchedule`s.

## [0.1.0b1] - 2023-12-15

### Added

- Warnings if a configuration file is using `snake_case` when then resource type is expecting `camelCase`.
- Added support for validation of `space` for data models.
- Check for whether template variables `<change_me>` are present in the config files.
- Check for whether data set id is present in the config files.
- Print table at the end of `cdf-tk deploy` with the resources that were created, deleted, and skipped.
- Support for Extraction Pipelines and Extraction Pipeline configuration for remotely configured Extractors
- Separate loader for Transformation Schedule resources.

### Removed

- In the `deploy` command `drop_data` option has been removed. To drop data, use the `clean` command instead.

### Changed

- Require all spaces to be explicitly defined as separate .space.yaml file.
- The `data_set_id` for `Transformations` must now be set explicitly in the yaml config file for the `Transformation`
  under the `data_set_id` key. Note that you also need to explicitly define the `data_set` in its own yaml config file.
- All config files have been merged to a single config file, `config.yaml`. Upon calling `cdf-tk init` the `config.yaml`
  is created in the root folder of the project based on the `default.config.yaml` file of each module.
- DataSetID is no longer set implicitly when running the `cdf-tk deploy` command. Instead, the `data_set_id` must be
  set explicitly in the yaml config file.

### Fixed

- When running `cdf-tk deploy` with `--dry-run` a `ValueError` was raised if not all datasets were pre-existing.
  This is now fixed by skipping dataset validation when running with `--dry-run`.
- When having a `auth` group with mixed capabilities of all scoped and resource scoped, the all scoped capabilities
  were not removed when running `cdf-tk deploy`. This is now fixed.
- Loading `Transformation` did not support setting `dataSetExternalId` in the yaml config file. This is now fixed.

## [0.1.0a3] - 2023-12-01

### Changed

- Refactored load functionality. Loading raw tables and files now requires a `yaml` file with metadata.
- Fix container comparison to detect identical containers when loading data models (without --drop flag).
- Clean up error on resource does not exist when deleting (on `deploy --drop` or using clean command).

### Added

- Support for loading `data_sets`.
- Support for loading auth without --drop, i.e. `deploy --include=auth` and only changed groups are deployed.
- `cdf-tk --verbose build` now prints the resolution of modules and packages.
- Added `cdf-tk --version` to print the version of the tool and the templates.
- Support for `upsert` for `data_sets`.
- The cmd `cdf-tk deploy` creates the `data_set` before all other resources.
- Data sets are no longer implicitly created when referenced by another resource, instead an error is raised.
- Require all spaces to be explicitly defined as separate .space.yaml file.
- Add protection on group deletion and skip any groups that the current service principal belongs to.
- Support for multiple file resources per yaml config file for files resources.
- Support templated loading of * files in a folder when a single yaml has `externalId: something_$FILENAME`.
- You can now name the transformation .sql either with the externalId (as defined in the
  corresponding yaml file) or with the name of the file of the corresponding yaml file.
  I.e. if a transformation is defined in my_transformation.yaml with externalId:
  `tr_something`, the SQL file should be named either `tr_something.sql` or `my_transformation.sql`.
- Missing .sql files for transformations will now raise an error in the build step.
- The build step will now raise a number of warnings for missing externalIds in the yaml files,
  as well as if the naming conventions are not followed.
- System section in `environments.yaml` to track local state of `cdf-toolkit`.
- Introduced a `build_environment.yaml` in the `/build` folder to track how the build was run.

### Fixed

- `cdf-tk clean` not supporting `--include` properly.
- `cdf-tk clean` not working properly for data models with data.
- Fix group deletion on use of clean command to actually delete groups.

## [0.1.0a2] - 2023-11-22

### Fixed

- The `experimental` module was not included when running command `cdf-tk init`. This is now fixed.

## [0.1.0a1] - 2023-11-21

Initial release<|MERGE_RESOLUTION|>--- conflicted
+++ resolved
@@ -19,12 +19,10 @@
 
 ### Fixed
 
-<<<<<<< HEAD
 - The data type of variables `config.[env].yaml` file is now preserved. For example, if you had `my_variable: "123"`,
   then the `cdf-tk build`  would build the resource file with the number instead of the string, `my_variable: 123`.
-=======
+  This is now fixed.
 - File configurations given as a list/array, lost the `dataSetExternalId` in the `cdf-tk deploy` command.
->>>>>>> 7eda33ef
   This is now fixed.
 
 ## [0.2.3] - 2024-06-20
