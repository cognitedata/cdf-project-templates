--- conflicted
+++ resolved
@@ -19,12 +19,9 @@
 ### Added
 - Warnings if a configuration file is using `snake_case` when then resource type is expecting `camelCase`.
 - Added support for validation of `space` for data models.
-<<<<<<< HEAD
-- Print table at the end of `cdf-tk deploy` with the resources that were created, deleted, and skipped.
-=======
 - Check for whether template variables `<change_me>` are present in the config files.
 - Check for whether data set id is present in the config files.
->>>>>>> d11cd03d
+- Print table at the end of `cdf-tk deploy` with the resources that were created, deleted, and skipped.
 ### Removed
 - In the `deploy` command `drop_data` option has been removed. To drop data, use the `clean` command instead.
 ### Changed
