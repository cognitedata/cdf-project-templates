--- conflicted
+++ resolved
@@ -25,11 +25,8 @@
 - The `cdf-tk build` command will now give warnings on duplicated resource. For example, if you have two files with
   the same externalId in the same module, the build command will give a warning that the externalId is duplicated,
   and that only the first file is used.
-<<<<<<< HEAD
+- Support for `securityCategories` in the `auth` folder.
 - Added support for resource type `DatapointSubscription`
-=======
-- Support for `securityCategories` in the `auth` folder.
->>>>>>> 0359da40
 
 ### Fixed
 
