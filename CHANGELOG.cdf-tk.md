# Changelog

All notable changes to this project will be documented in this file.

The format is based on [Keep a Changelog](https://keepachangelog.com/en/1.0.0/),
and this project adheres to [Semantic Versioning](https://semver.org/spec/v2.0.0.html).

Changes are grouped as follows:

- `Added` for new features.
- `Changed` for changes in existing functionality.
- `Deprecated` for soon-to-be removed features.
- `Improved` for transparent changes, e.g. better performance.
- `Removed` for now removed features.
- `Fixed` for any bug fixes.
- `Security` in case of vulnerabilities.

## TBD

<<<<<<< HEAD
### Improved

- The `--verbose` flag is now moved to the end of the command. For example, instead of `cdf-tk --verbose build`,
  you should now write `cdf-tk build --verbose`. The old syntax is still supported but will raise a deprecation warning.
=======
### Fixed

- When running `cdf-tk build` with `Views` with custom filters, the Toolkit would likely give a `UnusedParameterWarning`.
  This is now fixed by not validating the details of `View.filters`. The motivation is that `View.filters` is a complex
  structure, and it is likely that you will get a false warning. The users that starts to use `View.filters` are
  expected to know what they are doing.
>>>>>>> 58d05ddc

## [0.2.5] - 2024-06-25

### Fixed

- When running `cdf-tk build`, with `RAW` tables in the selected modules, the Toolkit would always warn that the
  tables were missing, even though they were present. This is now fixed.
- When running `cdf-tk init --upgrade <YOUR PROJECT>` form version `0.1.4` the user would get a
  `ERROR (ToolkitMigrationError): Failed to find migration from version 0.1.4.`. This is now fixed.
- When running `cdf-tk build`, the Toolkit would give you warning when referencing a system `Space`, `View`, `Container`
  or `DataModel`. This is now fixed.
- [Feature Preview] When running `cdf-tk import transformation-cli` on a manifest with a query file that
  is separated from the manifest, the toolkit would raise a `FileNotFoundError`. This is now fixed.

## [0.2.4] - 2024-06-24

### Added

- [Feature Preview] Support for resource type `Asset` in the `assets` folder. Turn on the feature by running
  `cdf-tk features set assets --enable`.

### Improved

- When running `cdf-tk build` and the selected modules is missing, the user will now get a hint about
  how to fix the issue.
- When running `cdf-tk build` and a module contains non-resource directories, the user will now get a warning
  that the directory is not a resource directory.

### Fixed

- The data type of variables `config.[env].yaml` file is now preserved. For example, if you had `my_variable: "123"`,
  then the `cdf-tk build`  would build the resource file with the number instead of the string, `my_variable: 123`.
  This is now fixed.
- File configurations given as a list/array, lost the `dataSetExternalId` in the `cdf-tk deploy` command.
  This is now fixed.
- Added missing required dependency `packaging` to `cognite-toolkit`.

## [0.2.3] - 2024-06-20

### Improved

- When running `cdf-tk build` and missing `CDF_PROJECT` environment variable, the user will now get a more informative
  error message.

### Fixed

- The variable `type` in the `environment` section of the `config.[env].yaml` now raises an error if it is not
  set to `dev`, `staging`, or `prod`.

### Added

- The preview feature `IMPORT_CMD` added. This enables you to import a `transformation-cli` manifest into
  resource configuration files compatible with the `cognite-toolkit`. Activate by running
  `cdf-tk features set IMPORT_CMD --enable`, and deactivate by running `cdf-tk features set IMPORT_CMD --disable`.
  Run `cdf-tk import transformation-cli --help` for more information about the import command.

## [0.2.2] - 2024-06-18

### Improved

- The command line messages have been improved to be more informative and user-friendly when running
  `cdf-tk auth verify`.
- The `variables` section in `config.[env].yaml` is now optional.
- In `cdf-tk build`, more informative error message when a variable is unresolved in a resource file.

### Fixed

- In the `cdf-tk auth verify` command, if the flag `--interactive` was set, the `--update-group` and `create-group`
  flags were not ignored. This is now fixed.
- In the `cdf-tk auth verify` command, if there was no `.env` or `--cluster` and `--project` flags, the toolkit
  would raise an `AuthentciationError`, instead of prompting the user for cluster and project. This is now fixed.
- In the `cdf-tk auth verify` command, the if function service was not activated, the toolkit will
  now activate it.
- When running `cdf-tk build`, and a resource file was missing its identifier, for example, `externalId` for a
  dataset, an error such as `AttributeError: 'NoneType' object has no attribute 'split'` was raised. This is now fixed.

## [0.2.1] - 2024-06-17

### Improved

- When running `cdf-tk auth verify`, if the client does not have access to the `CDF_PROJECT` the user will now get
  a more informative error message.
- When running `cdf-tk auth verify` and missing the `FunctionAcl(READ)` capability, the user will now get a more
  informative error message when checking the function service status

### Added

- Preview feature `MODULES_CMD` to allow interactive init and automatic upgrade of modules. Activate by running
  `cdf-tk features set MODULES_CMD --enable`, and deactivate by running `cdf-tk features set MODULES_CMD --disable`.
  Run `cdf-tk modules init/upgrade` to interactively initialize or upgrade modules.
  
## Fixed

- When running `cdf-tk build`, you would get a `DuplicatedItemWarning` on RAW Databases that are used with multiple
  tables. This is now fixed.

### Added

- Preview feature `MODULES_CMD` to allow interactive init and automatic upgrade of modules. Activate by running
  `cdf-tk features set MODULES_CMD --enable`, and deactivate by running `cdf-tk features set MODULES_CMD --disable`.
  Run `cdf-tk modules init/upgrade` to interactively initialize or upgrade modules.

## [0.2.0] - 2024-06-10

### Fixed

- When running `cdf-tk clean` or `cdf-tk deploy --drop --drop-data` there was an edge case that triggered the bug
  `ValueError: No capabilities given`. This is now fixed.
- When deploying `containers` resources with an index, the `cdf-tk deploy` would consider the resource as changed
  even though it was not. This is now fixed.
- When parsing yaml without `libyaml`, `cognite-toolkit` would raise an
  `AttributeError: module 'yaml' has no attribute 'CSafeLoader'`. This is now fixed by falling back to the
  python `yaml` parser if `libyaml` (c-based) is not available.

## [0.2.0b4] - 2024-06-06

### Added

- Support for resource type `TransformationNotification` in the `transformations` folder.

### Changed

- [BREAKING] In `functions`, the function config file must be in the root function directory. This means
  that, for example, `my_module/function/some_folder/function.yaml` will no longer be included by
  the `cdf-tk build` command. Instead, it must be in `my_module/function/function.yaml`. The motivation
  is to allow arbitrary YAML files as part of the function code.
- The toolkit now only gives a `TemplateVariableWarning` (`Variable my_variable has value <change_me> ...`) if
  the variable is used by `selected` in the `config.[env].yaml`. This is to avoid unnecessary warnings.
- The `FeaturePrevieWarnings` are no longer printed when running `cdf-tk deploy` or `cdf-tk clean`. These warnings
  are from the `cognite-sdk` and can be confusing to the user.

### Fixed

- When running `cdf-tk init --upgrade` from version `0.1.4` the user would get a `ToolkitMigrationError`.
  This is now fixed.

## [0.2.0b3] - 2024-06-04

### Added

- Support for resource type `Label` in the  `labels` folder.

### Fixed

- The toolkit now ensures `Transformations` and `Functions` are deployed before `Workflows`
- The toolkit now ensures `TimeSeries` and `Groups` are deployed before `DatapointSubscriptions`.

## [0.2.0b2] - 2024-06-03

### Fixed

- Running the build command, `cdf-tk build`, with `Group` resources scoped will read to incorrect
  warning such as `WARNING [HIGH]: Space 'spaceIds' is missing and is required by:` and
  `WARNING [HIGH]: DataSet 'ids' is missing and is required by:`. This is now fixed.
- Running the build command, `cdf-tk build`, with a `View` resource with a `hasData` filter would print a
  `UnusedParameterWarning: Parameter 'externalId' is not used in section ('filter', 'hasData', 0, 'externalId').`.
  This is incorrect and is now fixed to not print this warning.
- If you had a `container` with a direct relation property with a required constraint, the `cdf-tk build` command
  would incorrectly yield a warning that the `Parameter 'type' is not used ...`. This is now fixed.

## [0.2.0b1] - 2024-05-20

### Added

- Support for loading `nodes` with `APICall` arguments. The typical use case is when `node types` are part of a
  data model, and the default `APICall` arguments works well.

### Fixed

- Error message displayed to console on failed `cdf-tk deploy` command could be modified. This is now fixed.
- Using display name instead of folder name on a failed `cdf-tk deploy` or `cdf-tk clean` command. For example,
  if `datapoints subscription` was failing the error message would be `Failure to load/deploy timeseries as expected`,
  now it is `Failure to load/deploy timeseries.subscription as expected`.
- Unique display names for all resource types.
- Fixed bug when deploying extraction pipeline config, when none existed from before:
  `There is no config stored for the extraction pipeline`.

### Changed

- In `config.[env].yaml`, in the `environment` section, `selected_modules_and_packages` is renamed to `selected`.
  The old names will still work, but will trigger a deprecation warning.

## [0.2.0a5] - 2024-05-28

### Added

- If a resource is referring to another resource, the `cdf-tk build` will now give a warning if the referred resource
  is not found in the same build. For example, if you have a data model and is missing the space, the build command
  will give a warning that the space required by the data model is missing.
- The `cdf-tk build` command will now give warnings on duplicated resource. For example, if you have two files with
  the same externalId in the same module, the build command will give a warning that the externalId is duplicated,
  and that only the first file is used.
- Support for `securityCategories` in the `auth` folder.
- Added support for resource type `DatapointSubscription` in the `timeseries` folder.

### Fixed

- In a `function` config, if you did not set `fileId` you would get an error when running `cdf-tk deploy`,
  `Missing required field: 'fileId'.`. The `fileId` is generated automatically when the function is created,
  so it is not necessary to set it in the config file. This is now fixed.
- If you do `cdf-tk init --upgrade`, on a pre `0.2.0a3` version, you are met with
  `ERROR (ToolkitModuleVersionError): Failed to load previous version, ...`. This is now fixed.
- The parameter `container.properties.<property>.type.list` was required to be set, even thought it is optional
  in the CDF API. This is now fixed.
- The `ExtractionPipelineConfig` create, update and delete report numbers were incorrect. This is now fixed.

### Improved

- Gives a more informative error message when the authentication segment of a transformation resource file is
  missing a required field.
- Transformation queries can be inline, i.e. set in either the Transformation `query` property in the yaml or
  as a separate file. If set in both, an error is raised because it is ambiguous which query to use.
- In the `cdf-tk pull` command, if an error occurs, the temporary directory was not removed. This is now fixed.
- Improved error message when running `cdf-tk deploy/clean` before running `cdf-tk build`.

### Changed

- [BREAKING] In function YAML config `externalDataSetId` is renamed to `dataSetExternalId` to be consistent with
  the naming convention used in the rest of the toolkit.

## [0.2.0a4] - 2024-04-29

### Removed

- [BREAKING] `cognite-tookit` no longer supports `common_function_code`. The code used by functions must be in each
  function directory. The reason for this is that `cognite-toolkit` is a tool for governance and deployment of
  modules, it is not for development of functions. The `common_function_code` was a feature to support easier
  development of functions. It is expected that functions are developed in a separate environment and then
  moved to the `cognite_modules` folder for deployment and promotion between environments.

### Changed

- In `config.[env].yaml`, in the `environment` section, `name` is no longer required. Instead, the `[env]` part
  of the `config.[env].yaml` file is used as the `name` of the environment. This is to avoid redundancy.

### Improved

- When running `cdf-tk clean --dry-run` the output would show local resources regardless of whether they existed
  in CDF or not. This is now fixed and only resources that exist in CDF are shown in the output.
- Better error message (no exception raised) if the config file has `selected_modules_and_packages`, but with no list items.
- If yaml files are invalid, a link to the API docs for the resource is shown in the error message.

### Fixed

- When deploying a `FunctionSchedule` that requires an update, the `cdf-tk` would fail with error
  `Failed to update functions.schedules. Error 'FunctionSchedulesAPI' object has no attribute 'update'.`.
  This is now fixed.
- When calling `cdf-tk init --upgrade`, the user is met with a `Failed to load previous version, ...`.
  This is now fixed.
- When running `cdf-tk auth verify --interactive` and the user want to create a new group with the necessary
  capabilities, the `cdf-tk` would successfully create a group, but then raise
  an Error: `cognite.client.exceptions.CogniteAPIError: Insufficient access rights.` when trying to validate.
  This is now fixed.

## [0.2.0a3] - 2024-04-23

### Added

- Support for the Workflow and WorkflowVersion resource type
- Support for specifying `selected_modules_and_packages` as paths and parent paths. For example, you can
  now write `cognite_modules/core/cdf_apm_base` instead of just `cdf_apm_base`. This is to support
  modules that have the same name but are in different parent directories. In addition, this also better reflects
  the structure of the `cognite_modules` and `custom_modules` folder better.

### Fixed

- Functions that are deployed with schedules no longer uses a short-lived session (before: failed after ~an hour).

### Changed

- [BREAKING] The `cdf-tk build` will now clean the build directory by default before building the modules to avoid
  unwanted side effects from previous builds. To stop this behavior, use the `--no-clean` flag.
- [BREAKING] The `_system.yaml` is now required to be on the root level when running any `cdf-tk` command. This
  means that the `_system.yaml` file must be in the same directory as the `config.[env].yaml` files. This is to
  support running `cdf-tk` without the `cognite_modules` folder.
- [BREAKING] In the `config.[env].yaml` files, the `modules` section is now renamed to `variables`. This is to
  better reflect the content of this section, which is variables that can be used in the resource files.
- In addition to `cognite_modules` and `custom_modules`, the `cognite-toolkit` now also support `modules` as the
  top-level folder for modules. This together with the two changes above, is to have a better support for running
  the `cognite-toolkit` as a standalone CLI without the `cognite_modules`.
- The `.gitignore` file you get by running `cdf-tk init` now ignores the `/build` by default.
- The dependency `cognite-sdk` must now be `>=7.37.0` to use the `cdf-tk`.

## [0.2.0a2] - 2024-04-03

### Added

- Variables can now have extra spaces between curly braces and the variable name. For example, `{{  my_variable }}` is now
  a valid variable. Before this change, you would have to write `{{my_variable}}`.
- If an environment variable is not found in a resource file, for example, `${CDF_CLUSTER}`, when
  running `cdf-tk deploy` the user will now get a warning message that the variable is missing. Before this change,
  this would pass silently and potentially cause an error when trying to deploy to CDF that was hard to debug.

### Fixed

- When running `cdf-tk` with a Token for initialization, the `cdf-tk` would raise an `IndexError`. This is now fixed.
- Container resources that did not have set the optional property `usedFor` would always be classified as changed,
  when, for example, running `cdf-tk deploy --dry-run`. This is now fixed.

### Changed

- If two modules have the same name, the `cdf-tk build` command will now stop and raise an error. Before this change,
  the `cdf-tk build` command would continue and overwrite the first module with the second module.

## [0.2.0a1] - 2024-03-20

### Added

- Support for interactive login. The user can now set `LOGIN_FLOW=interactive` in the `.env` file
  to use interactive login.

### Changed

- The verification of access by the tool is now scoped to the resources that are being deployed instead of
  the entire project. This means that if the user only has access to a subset of the resources in the project,
  the tool will still be able to deploy those resources.

## [0.1.2] - 2024-03-18

### Fixed

- Running the command `cdf-tk auth verify --interactive` without a `.env` would raise a
  `AttributeError: 'CDFToolConfig' object has no attribute '_client'` error. This is now fixed and instead the user
  gets a guided experience to set up the `.env` file.

### Changed

- `cognite-toolkit` have moved the upper bound on the `cognite-sdk` dependency from `7.27` to `8.0`.
- Creating/Removing `spaces` no longer requires `DataModelingInstances` capability.

## [0.1.1] - 2024-03-01

### Fixed

- When running `cdf-tk clean` or `cdf-tk deploy --drop-data` for a data model with more than 10 containers,
  the command would raise an APIError. This is now fixed.
- A few minor potential `AttributeError` and `KeyError` bugs have been fixed.

## [0.1.0] - 2024-02-29

### Added

- Command `cdf-tk dump datamodel` for dumping data models from CDF into a local folder. The use case for this is to
  dump an existing data model from CDF and use it as a basis for building a new custom module with that data model.
- A Python package API for the cdf-tk. This allows for programmatic access to the cdf-tk functionality. This
  is limited to the `build` and `deploy` functionality. You can start by `from cognite_toolkit import CogniteToolkit`.

### Fixed

- In the function deployment, the hashing function used of the directory was independent of the location of the files
  within the function directory. This caused moving files not to trigger a redeployment of the function. This is now
  fixed.

### Changed

- Removed unused dependencies `mypy`, `pyarrow` and `chardet` from `cognite-toolkit` package.
- Lowered the required version of `pandas` to `1.5.3` in the `cognite-toolkit` package.

## [0.1.0b9] - 2024-02-20

### Added

- Introduced `cdf-tk pull transformation` and `cdf-tk pull node` commands to pull transformation or nodes
  from CDF to the local module.
- Support for using a template for file names `name: prefix_$FILENAME_suffix` in the `files` resource. The files will
  be processed and renamed as part of the build step.

### Fixed

- Fixed a bug that caused `Group` upsert to leave duplicate Groups
- Fixed issue with `run function --local` that did not pick up functions in modules without config variables.
- Fixed error when running `run function --local` on a function without all optional parameters for handle() being set.
- Bug when `cdf-tk deploy` of `ExtractionPipelineConfig` with multiple `config` objects in the same file.
  Then only the first `config` object was deployed. This is now fixed.

### Changed

- `cdf-tk` now uses --external-id consistently instead of --external_id.
- Removed upper limit on Python version requirement, such that, for example, `Python 3.12` is allowed. Note
  that when working with `functions` it is recommended to use `Python 3.9-3.11` as `Python 3.12` is not
  supported yet.
- `cdf-tk deploy`/`cdf-tk clean` now deploys all config files in one go, instead of one by one. This means batching
  is no longer done based on the number of resource files, but instead based on the limit of the CDF API.
- Files in module directories that do not live in a recognised resource directory will be skipped when building. If
  verbose is enabled, a warning will be printed for each skipped file.
- Only .yaml files in functions resource folders and the defined function sub-directories will be processed as part of
  building.

## [0.1.0b8] - 2024-02-14

### Added

- `Group` resource type supports list of groups in the same file

### Fixed

- `View` which implements other views would always be classified as changed, ven though no change
  has been done to the `view`, in the `cdf-tk deploy` command. This is now fixed.
- `DataModels` which are equal would be wrongly classified as changed if the view order was different.
  This is now fixed.
- In the `cdf-tk build`, modules with a nested folder structure under the resource folder were not built correctly.
  For example, if you had `my_module/data_models/container/my_container.container.view`, it would be put inside
  a `build/container/my_container.container.yaml` instead of `build/data_models/my_container.container.yaml`,
  and thus fail in the `cdf-tk deploy/clean` step. This is now fixed.
- When running `cdf-tk deploy` the prefixed number on resource file was not used to sort the deployment order.
  This is now fixed.
- Fixed a bug that caused Extraction Pipeline Config update to fail

## [0.1.0b7] - 2024-02-07

### Added

**NOTE: The function changelog was by accident included in beta6 and has been moved to the correct version.**

- Added support for loading functions and function schedules. Example of a function can be found in `cognite_modules/example/cdf_functions_dummy`.
- Added support for common function code as defined by `common_function_code` parameter in the environment config file.
- Added support for new command, `run function` that runs a function with a one-shot session created using currently
  configured credentials for cdf-tk.
- Added support for running a Cognite function locally using the `run function --local` command. This command will run the
  function locally in a virtual environment simulating CDF hosted run-time environment and print the result to the console.

### Changed

- **BREAKING:** The cdf-toolkit now requires one `config.yaml` per environment, for example, `config.dev.yaml` and `config.prod.yaml`.
- **BREAKING:** The file `environments.yaml` has been merged into `config.[env].yaml`.
  This means that the `environments.yaml` file is no longer used and the `config.[env].yaml`
  file now contains all the information needed to deploy to that environment.
- The module `cognite_modules` is no longer considered to be a black box governed by the toolkit, but should instead
  be controlled by the user. There are two main changes to the `cognite_modules` folder:
  - All `default.config.yaml` are removed from `cognite_modules` and only used when running `cdf-tk init`to generate
    `config.[env].yaml` files.
  - The file `default.packages.yaml` has been renamed `_system.yaml` and extended to include the `cdf-tk` version.
    This should not be changed by the user and is used to store package information for the toolkit itself and
    version.
- Running the `cdf-tk init --upgrade` now gives the user instructions on how to update the breaking changes
  since their last upgrade.
- If the user has changed any files in `cognite_modules`, the command `cdf-tk init --upgrade` will no longer
  overwrite the content of the `cognite_modules` folder. Instead, the user will be given instructions on how to
  update the `cognite_modules` files in the folder manually.

### Fixed

- In the generation of the `config.[env].yaml` multiline comments were lost. This is now fixed.

## [0.1.0b6] - 2024-01-25

### Added

- In `raw` resources, a RAW database or tables can be specified without data. Example, of a single database

 ```yaml
dbName: RawDatabase
```

or a database with table, no need to also specify a `.csv` or `.parquet` file for the table as was necessary before.

```yaml
dbName: myRawRawDatabase
tableName: myRawTable
```

### Changed

- Update is implemented for all resources. This means that if a resource already exists and is exactly the same as
  the one to be deployed, it will be updated instead of deleted and recreated.
- The `cdf-tk deploy` `--drop-data` is now independent of the `--drop` flag. This means that you can now drop data
  without dropping the resource itself. The reverse is not true, if you specify `--drop` without `--drop-data`, only
  resources that can be deleted without dropping data will be deleted.
- The output of the `cdf-tk deploy` command has been improved. Instead of created, deleted, and skipped resources
  being printed in a table at the end of the command, the resources are now printed as they are created, deleted, changed,
  and unchanged. In addition, an extra table is printed below with the datapoints that have been uploaded and dropped.
- The output of the `cdf-tk clean` command has also been changed in the same way as the `cdf-tk deploy` command.
- The `files` resource has been split into two resources, `FileMetadata` and `Files` to separate the metadata from
  the data (the file).
- To ensure comparison of resources and be able to determine whether they need to be updated, any resource
  defined in a YAML file will be augmented with default values (as defined by the CDF API) if they are missing before
  they are deployed.

### Fixed

- Bug in `auth` resource, this caused  groups with `all` and `resource` scoped capabilities to be written in two steps
  first with only `all` scoped capabilities and then all capabilities. This is now fixed by deploying groups in
  a single step.

## [0.1.0b5] - 2024-01-11

### Added

- Support for custom environment variables injected into build files when calling the command `cdf-tk deploy`.
- All resources that are unchanged are now skipped when running `cdf-tk deploy`.
- Support for loading `Group` Capabilities with scope `idScope` of type string. This means you can now set the
  `idScope` to the external id of a `dataSet` and it will be automatically replaced by the dataset id
  `cdf-tk deploy`.

### Fixed

- Fixed bug when calling any command loading a `.env` file and the path is not relative to the current working
  directory. This is now fixed.
- Calling `cdf-tk init --upgrade` overwrote all variables and comments set in the `config.yaml` file. This is now
  fixed.

### Improved

- Improved error message when missing a variable in `config.yaml` and a variable with the same name is defined
  for another module.

## [0.1.0b4] - 2024-01-08

### Added

- Added `--env-path` option to specify custom locations of `.env` file

### Fixed

- Fixed bug in command `cdf-tk build` that can occur when running on `Python>=3.10` which caused an error with text
  `TypeError: issubclass() arg 1 must be a class`. This is now fixed.

## [0.1.0b3] - 2024-01-02

### Fixed

- Fixed bug in `cdf-tk deploy` where auth groups with a mix of all and resource scoped capabilities skipped
  the all scoped capabilities. This is now fixed.

## [0.1.0b2] - 2023-12-17

### Fixed

- Handle duplicate `TransformationSchedules` when loading `Transformation` resources.
- Print table at the end of `cdf-tk deploy` failed with `AttributeError`, if any of resources were empty.
  This is now fixed.
- The `cdf-tk build` command no longer gives a warning about missing `sql` file for
  `TransformationSchedule`s.

## [0.1.0b1] - 2023-12-15

### Added

- Warnings if a configuration file is using `snake_case` when then resource type is expecting `camelCase`.
- Added support for validation of `space` for data models.
- Check for whether template variables `<change_me>` are present in the config files.
- Check for whether data set id is present in the config files.
- Print table at the end of `cdf-tk deploy` with the resources that were created, deleted, and skipped.
- Support for Extraction Pipelines and Extraction Pipeline configuration for remotely configured Extractors
- Separate loader for Transformation Schedule resources.

### Removed

- In the `deploy` command `drop_data` option has been removed. To drop data, use the `clean` command instead.

### Changed

- Require all spaces to be explicitly defined as separate .space.yaml file.
- The `data_set_id` for `Transformations` must now be set explicitly in the yaml config file for the `Transformation`
  under the `data_set_id` key. Note that you also need to explicitly define the `data_set` in its own yaml config file.
- All config files have been merged to a single config file, `config.yaml`. Upon calling `cdf-tk init` the `config.yaml`
  is created in the root folder of the project based on the `default.config.yaml` file of each module.
- DataSetID is no longer set implicitly when running the `cdf-tk deploy` command. Instead, the `data_set_id` must be
  set explicitly in the yaml config file.

### Fixed

- When running `cdf-tk deploy` with `--dry-run` a `ValueError` was raised if not all datasets were pre-existing.
  This is now fixed by skipping dataset validation when running with `--dry-run`.
- When having a `auth` group with mixed capabilities of all scoped and resource scoped, the all scoped capabilities
  were not removed when running `cdf-tk deploy`. This is now fixed.
- Loading `Transformation` did not support setting `dataSetExternalId` in the yaml config file. This is now fixed.

## [0.1.0a3] - 2023-12-01

### Changed

- Refactored load functionality. Loading raw tables and files now requires a `yaml` file with metadata.
- Fix container comparison to detect identical containers when loading data models (without --drop flag).
- Clean up error on resource does not exist when deleting (on `deploy --drop` or using clean command).

### Added

- Support for loading `data_sets`.
- Support for loading auth without --drop, i.e. `deploy --include=auth` and only changed groups are deployed.
- `cdf-tk --verbose build` now prints the resolution of modules and packages.
- Added `cdf-tk --version` to print the version of the tool and the templates.
- Support for `upsert` for `data_sets`.
- The cmd `cdf-tk deploy` creates the `data_set` before all other resources.
- Data sets are no longer implicitly created when referenced by another resource, instead an error is raised.
- Require all spaces to be explicitly defined as separate .space.yaml file.
- Add protection on group deletion and skip any groups that the current service principal belongs to.
- Support for multiple file resources per yaml config file for files resources.
- Support templated loading of * files in a folder when a single yaml has `externalId: something_$FILENAME`.
- You can now name the transformation .sql either with the externalId (as defined in the
  corresponding yaml file) or with the name of the file of the corresponding yaml file.
  I.e. if a transformation is defined in my_transformation.yaml with externalId:
  `tr_something`, the SQL file should be named either `tr_something.sql` or `my_transformation.sql`.
- Missing .sql files for transformations will now raise an error in the build step.
- The build step will now raise a number of warnings for missing externalIds in the yaml files,
  as well as if the naming conventions are not followed.
- System section in `environments.yaml` to track local state of `cdf-toolkit`.
- Introduced a `build_environment.yaml` in the `/build` folder to track how the build was run.

### Fixed

- `cdf-tk clean` not supporting `--include` properly.
- `cdf-tk clean` not working properly for data models with data.
- Fix group deletion on use of clean command to actually delete groups.

## [0.1.0a2] - 2023-11-22

### Fixed

- The `experimental` module was not included when running command `cdf-tk init`. This is now fixed.

## [0.1.0a1] - 2023-11-21

Initial release<|MERGE_RESOLUTION|>--- conflicted
+++ resolved
@@ -17,19 +17,17 @@
 
 ## TBD
 
-<<<<<<< HEAD
 ### Improved
 
 - The `--verbose` flag is now moved to the end of the command. For example, instead of `cdf-tk --verbose build`,
   you should now write `cdf-tk build --verbose`. The old syntax is still supported but will raise a deprecation warning.
-=======
+
 ### Fixed
 
 - When running `cdf-tk build` with `Views` with custom filters, the Toolkit would likely give a `UnusedParameterWarning`.
   This is now fixed by not validating the details of `View.filters`. The motivation is that `View.filters` is a complex
   structure, and it is likely that you will get a false warning. The users that starts to use `View.filters` are
   expected to know what they are doing.
->>>>>>> 58d05ddc
 
 ## [0.2.5] - 2024-06-25
 
