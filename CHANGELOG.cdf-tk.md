--- conflicted
+++ resolved
@@ -19,14 +19,8 @@
 
 ### Added
 
-<<<<<<< HEAD
-- [Feature Preview] Option for enabling tracking of commands. This is to help the experience of using the toolkit
-  and to help the development team to understand how the toolkit is used. The tracking is anonymous and no personal
-  information is stored. The tracking can be enabled by running `cdf-tk features set tracking --enable`.
-=======
 - [Feature Preview] Option to turn off semantic naming checks for resources. Turn on the feature by running
   `cdf-tk features set no-naming --enable`.
->>>>>>> cd1f2cf4
 
 ### Fixed
 
