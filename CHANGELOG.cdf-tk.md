--- conflicted
+++ resolved
@@ -19,15 +19,13 @@
 
 ### Fixed
 
-<<<<<<< HEAD
+- Fixed a bug that caused `Group` upsert to leave duplicate Groups
 - Fixed issue with `run function --local` that did not pick up functions in modules without config variables.
 - Fixed error when running `run function --local` on a function without all optional parameters for handle() being set.
 
 ### Changed
 
 - `cdf-tk` now uses --external-id consistently instead of --external_id.
-=======
-- Fixed a bug that caused `Group` upsert to leave duplicate Groups
 
 ## [0.1.0b8] - 2024-02-14
 
@@ -48,7 +46,6 @@
 - When running `cdf-tk deploy` the prefixed number on resource file was not used to sort the deployment order.
   This is now fixed.
 - Fixed a bug that caused Extraction Pipeline Config update to fail
->>>>>>> 5b0361dd
 
 ## [0.1.0b7] - 2024-02-07
 
