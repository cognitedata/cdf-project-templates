--- conflicted
+++ resolved
@@ -17,19 +17,17 @@
 
 ## TBD
 
-<<<<<<< HEAD
 ### Improved
 
 - When running `cdf-tk build` and the selected modules is missing, the user will now get a hint about
   how to fix the issue.
 - When running `cdf-tk build` and a module contains non-resource directories, the user will now get a warning
   that the directory is not a resource directory.
-=======
+
 ### Fixed
 
 - File configurations given as a list/array, lost the `dataSetExternalId` in the `cdf-tk deploy` command.
   This is now fixed.
->>>>>>> 7eda33ef
 
 ## [0.2.3] - 2024-06-20
 
