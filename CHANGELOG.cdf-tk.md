--- conflicted
+++ resolved
@@ -17,19 +17,16 @@
 
 ## TBD
 
-<<<<<<< HEAD
+### Fixed
+
 - Function schedule for functions with a `:` in the external id would raise an `ValueError`.
   This is now fixed.
-=======
-### Fixed
-
 - Transformation notifications for transformations with a `:` in the external id would raise an `ValueError`.
   This is now fixed.
 - When running `cdf-tk deploy`, you would get warnings about unrelated resources that were not part of the deployment.
   This is now fixed.
 - The `transformations/notifications` endpoint was giving `500` errors for requests to non-exising transformations.
   This is now handled by the toolkit and will not raise an error.
->>>>>>> dd164d73
 
 ## [0.2.6] - 2024-06-26
 
